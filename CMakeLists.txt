# Defines EOS library target.
project( EOS )
cmake_minimum_required( VERSION 2.8.12 )

enable_testing()

list(APPEND CMAKE_MODULE_PATH "${CMAKE_CURRENT_SOURCE_DIR}/libraries/fc/CMakeModules")
list(APPEND CMAKE_MODULE_PATH "${CMAKE_CURRENT_SOURCE_DIR}/CMakeModules")

INCLUDE( VersionMacros )
INCLUDE( SetupTargetMacros )

set( BLOCKCHAIN_NAME "Eos" )
set( CMAKE_CXX_STANDARD 14 )

set(VERSION_MAJOR 2)
set(VERSION_MINOR 1)
set(VERSION_PATCH 1)

set( CLI_CLIENT_EXECUTABLE_NAME eos_client )
set( GUI_CLIENT_EXECUTABLE_NAME eos )
set( CUSTOM_URL_SCHEME "gcs" )
set( INSTALLER_APP_ID "68ad7005-8eee-49c9-95ce-9eed97e5b347" )

# http://stackoverflow.com/a/18369825
if("${CMAKE_CXX_COMPILER_ID}" STREQUAL "GNU")
    if (CMAKE_CXX_COMPILER_VERSION VERSION_LESS 4.8)
        message(FATAL_ERROR "GCC version must be at least 4.8!")
    endif()
elseif ("${CMAKE_CXX_COMPILER_ID}" STREQUAL "Clang")
    if (CMAKE_CXX_COMPILER_VERSION VERSION_LESS 3.3)
        message(FATAL_ERROR "Clang version must be at least 3.3!")
    endif()
endif()

<<<<<<< HEAD
if ("${CMAKE_BUILD_TYPE}" STREQUAL "Debug")
   add_definitions(-D_DEBUG)
endif()

list( APPEND CMAKE_MODULE_PATH "${CMAKE_CURRENT_SOURCE_DIR}/CMakeModules" )
=======

>>>>>>> a8c6a935

set(CMAKE_EXPORT_COMPILE_COMMANDS "ON")
set(BUILD_DOXYGEN FALSE CACHE BOOL "Build doxygen documentation on every make")
set(BUILD_MONGO_DB_PLUGIN FALSE CACHE BOOL "Build mongo database plugin")
set(EOS_EGENESIS_JSON "${CMAKE_CURRENT_SOURCE_DIR}/genesis.json" )

#set (USE_PCH 1)

if (USE_PCH)
  include (cotire)
endif(USE_PCH)


if(UNIX)
  if(APPLE)
    set(whole_archive_flag "-force_load")
    set(no_whole_archive_flag "")
  else()
    set(whole_archive_flag "--whole-archive")
    set(no_whole_archive_flag "--no-whole-archive")
  endif()
else()
  set(whole_archive_flag "--whole-archive")
  set(no_whole_archive_flag "--no-whole-archive")
endif()

SET( Boost_USE_STATIC_LIBS ON CACHE STRING "ON or OFF" )
IF( WIN32 )
  SET(BOOST_ROOT $ENV{BOOST_ROOT})
  set(Boost_USE_MULTITHREADED ON)
  set(BOOST_ALL_DYN_LINK OFF) # force dynamic linking for all libraries
ENDIF(WIN32)
FIND_PACKAGE(Boost 1.64 REQUIRED COMPONENTS
    thread
    date_time
    system
    filesystem
    program_options
    signals
    serialization
    chrono
    unit_test_framework
    context
    locale)

if( WIN32 )

    message( STATUS "Configuring Eos on WIN32")
    set( DB_VERSION 60 )
    set( BDB_STATIC_LIBS 1 )

    set( ZLIB_LIBRARIES "" )
    SET( DEFAULT_EXECUTABLE_INSTALL_DIR bin/ )

    set(CRYPTO_LIB)

    #looks like this flag can have different default on some machines.
    SET(CMAKE_SHARED_LINKER_FLAGS "${CMAKE_SHARED_LINKER_FLAGS} /SAFESEH:NO")
    SET(CMAKE_EXE_LINKER_FLAGS "${CMAKE_EXE_LINKER_FLAGS} /SAFESEH:NO")

    # Probably cmake has a bug and vcxproj generated for executable in Debug conf. has disabled debug info
    set(CMAKE_EXE_LINKER_FLAGS_DEBUG "${CMAKE_EXE_LINKER_FLAGS_DEBUG} /DEBUG")

    # On windows tcl should be installed to the directory pointed by setenv.bat script
    SET(TCL_INCLUDE_PATH $ENV{TCL_ROOT}/include)
    MESSAGE(STATUS "tcl INCLUDE PATH: ${TCL_INCLUDE_PATH}")

    FIND_PACKAGE(TCL)
    MESSAGE(STATUS "tcl_library: ${TCL_LIBRARY}")

    SET(TCL_LIBS "optimized;${TCL_LIBRARY};debug;")
    get_filename_component(TCL_LIB_PATH "${TCL_LIBRARY}" PATH)
    get_filename_component(TCL_LIB_NAME "${TCL_LIBRARY}" NAME_WE)
    get_filename_component(TCL_LIB_EXT "${TCL_LIBRARY}" EXT)

    SET(TCL_LIBS "${TCL_LIBS}${TCL_LIB_PATH}/${TCL_LIB_NAME}g${TCL_LIB_EXT}")
    SET(TCL_LIBRARY ${TCL_LIBS})

else( WIN32 ) # Apple AND Linux

    find_library(READLINE_LIBRARIES NAMES readline)
    find_path(READLINE_INCLUDE_DIR readline/readline.h)
    #if(NOT READLINE_INCLUDE_DIR OR NOT READLINE_LIBRARIES)
    #  MESSAGE(FATAL_ERROR "Could not find lib readline.")
    #endif()

    if( APPLE )
        # Apple Specific Options Here
        message( STATUS "Configuring Eos on OS X" )
#set( CMAKE_CXX_FLAGS "${CMAKE_C_FLAGS} -std=c++14 -Wall -Wno-invalid-partial-specialization -Wno-deprecated-declarations" )
        set( CMAKE_CXX_FLAGS "${CMAKE_C_FLAGS} -std=c++14 -Wall -Wno-deprecated-declarations" )
    else( APPLE )
        # Linux Specific Options Here
        message( STATUS "Configuring Eos on Linux" )
        set( CMAKE_CXX_FLAGS "${CMAKE_C_FLAGS} -Wall" )
        if ( FULL_STATIC_BUILD )
          set( CMAKE_EXE_LINKER_FLAGS "${CMAKE_EXE_LINKER_FLAGS} -static-libstdc++ -static-libgcc")
        endif ( FULL_STATIC_BUILD )

        if( "${CMAKE_CXX_COMPILER_ID}" STREQUAL "Clang" )
            if( CMAKE_CXX_COMPILER_VERSION VERSION_EQUAL 4.0.0 OR CMAKE_CXX_COMPILER_VERSION VERSION_GREATER 4.0.0 )
                set( CMAKE_CXX_FLAGS "${CMAKE_CXX_FLAGS} -Wno-invalid-partial-specialization" )
            endif()
        endif()
    endif( APPLE )

    if( "${CMAKE_CXX_COMPILER_ID}" STREQUAL "GNU" )
        set( CMAKE_CXX_FLAGS "${CMAKE_CXX_FLAGS} -fno-builtin-memcmp" )
    endif()

    if( "${CMAKE_GENERATOR}" STREQUAL "Ninja" )
        if( "${CMAKE_CXX_COMPILER_ID}" STREQUAL "Clang" )
            set( CMAKE_CXX_FLAGS "${CMAKE_CXX_FLAGS} -fcolor-diagnostics" )
        endif()
    endif()

    # based on http://www.delorie.com/gnu/docs/gdb/gdb_70.html
    # uncomment this line to tell GDB about macros (slows compile times)
    # set( CMAKE_CXX_FLAGS_DEBUG "${CMAKE_CXX_FLAGS_DEBUG} -gdwarf-2 -g3" )

endif( WIN32 )

set(ENABLE_COVERAGE_TESTING FALSE CACHE BOOL "Build Eos for code coverage analysis")

if(ENABLE_COVERAGE_TESTING)
    SET(CMAKE_CXX_FLAGS "--coverage ${CMAKE_CXX_FLAGS}")
endif()

include(wasm)
if(WASM_TOOLCHAIN)
  message(STATUS "Using WASM clang => " ${WASM_CLANG})
  message(STATUS "Using WASM llc => " ${WASM_LLC})
  message(STATUS "Using WASM llvm-link => " ${WASM_LLVM_LINK})
  add_subdirectory(contracts)
else()
  message(STATUS "--------------------------------------------------------------------")
  message(STATUS "No WASM compiler could be found ... (skipping building of contracts)")
  message(STATUS "--------------------------------------------------------------------")
endif()

add_subdirectory( libraries )
add_subdirectory( plugins )
add_subdirectory( programs )
add_subdirectory( scripts )
add_subdirectory( tests )
add_subdirectory( tools )

configure_file(${CMAKE_CURRENT_SOURCE_DIR}/genesis.json ${CMAKE_CURRENT_BINARY_DIR}/genesis.json COPYONLY)

include(installer)
include(doxygen)<|MERGE_RESOLUTION|>--- conflicted
+++ resolved
@@ -33,15 +33,6 @@
     endif()
 endif()
 
-<<<<<<< HEAD
-if ("${CMAKE_BUILD_TYPE}" STREQUAL "Debug")
-   add_definitions(-D_DEBUG)
-endif()
-
-list( APPEND CMAKE_MODULE_PATH "${CMAKE_CURRENT_SOURCE_DIR}/CMakeModules" )
-=======
-
->>>>>>> a8c6a935
 
 set(CMAKE_EXPORT_COMPILE_COMMANDS "ON")
 set(BUILD_DOXYGEN FALSE CACHE BOOL "Build doxygen documentation on every make")
