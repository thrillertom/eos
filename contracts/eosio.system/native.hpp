--- conflicted
+++ resolved
@@ -65,49 +65,7 @@
     */
    class native : public eosio::contract {
       public:
-<<<<<<< HEAD
 
-      void newaccount( account_name     creator,
-                       account_name     newact
-                              /*
-                              const authority& owner,
-                              const authority& active,
-                              const authority& recovery*/ ) {
-         eosio::print( eosio::name{creator}, " created ", eosio::name{newact});
-         set_resource_limits( newact, 3000, 0, 0 );
-         // TODO: The 3000 initial ram usage is a hack to get tests to work for now.
-         //       When we add support in the system contract to buy storage for another user, we will need to replace the
-         //       3000 with 0 and modify the tester to gift the necessary storage amount to all created accounts.
-      }
-
-      void updateauth( /*account_name     account,
-                              permission_name  permission,
-                              permission_name  parent,
-                              const authority& data*/ ) {}
-
-      void deleteauth( /*account_name account, permission_name permission*/ ) {}
-
-      void linkauth( /*account_name    account,
-                            account_name    code,
-                            action_name     type,
-                            permission_name requirement*/ ) {}
-
-      void unlinkauth( /*account_name account,
-                              account_name code,
-                              action_name  type*/ ) {}
-
-      void postrecovery( /*account_name       account,
-                                const authority&   data,
-                                const std::string& memo*/ ) {}
-
-      void passrecovery( /*account_name account*/ ) {}
-
-      void vetorecovery( /*account_name account*/ ) {}
-
-      void onerror( /*const bytes&*/ ) {}
-
-      void canceldelay( /*permission_level canceling_auth, transaction_id_type trx_id*/ ) {}
-=======
          using eosio::contract::contract;
 
          /**
@@ -129,7 +87,7 @@
                                  const authority& active,
                                  const authority& recovery*/ ) {
             eosio::print( eosio::name{creator}, " created ", eosio::name{newact});
-            set_resource_limits( newact, 1000, 0, 0 );
+            set_resource_limits( newact, 3000, 0, 0 );
          }
 
 
@@ -160,7 +118,7 @@
          void onerror( /*const bytes&*/ ) {}
 
          void canceldelay( /*permission_level canceling_auth, transaction_id_type trx_id*/ ) {}
->>>>>>> 9d678b91
+
 
    };
 }