--- conflicted
+++ resolved
@@ -4,12 +4,7 @@
  */
 #pragma once
 
-<<<<<<< HEAD
-=======
-#pragma once
-
 #include <eosiolib/eosio.hpp>
->>>>>>> 5bc0a459
 #include <eosiolib/asset.hpp>
 #include <eosiolib/eosio.hpp>
 
