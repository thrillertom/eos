#pragma once
#include <eosiolib/serialize.hpp>
#include <eosiolib/print.hpp>
#include <eosiolib/system.h>
#include <eosiolib/symbol.hpp>
#include <tuple>
#include <limits>

namespace eosio {
<<<<<<< HEAD
  /**
   *  @defgroup asset Asset Type
   *  @ingroup types
   *  @brief Defines asset type
   *
   *  @{
   */

   /**
    * Convert a symbol to its 64-bit unsigned integer representation
    * 
    * @brief Convert a symbol to its 64-bit unsigned integer representation
    * @param precision - The precision of the symbol
    * @param str - The name of the symbol (as string)
    * @return constexpr uint64_t 64-bit unsigned integer representation of a symbol
    */
   static constexpr uint64_t string_to_symbol( uint8_t precision, const char* str ) {
      uint32_t len = 0;
      while( str[len] ) ++len;

      uint64_t result = 0;
      for( uint32_t i = 0; i < len; ++i ) {
         if( str[i] < 'A' || str[i] > 'Z' ) {
            /// ERRORS?
         } else {
            result |= (uint64_t(str[i]) << (8*(1+i)));
         }
      }

      result |= uint64_t(precision);
      return result;
   }

   /**
    * Convert a symbol to its 64-bit unsigned integer representation
    * 
    * @brief Convert a symbol to its 64-bit unsigned integer representation
    * @param P - The precision of the symbol
    * @param X - The name of the symbol (as string)
    * @return constexpr uint64_t 64-bit unsigned integer representation of a symbol
    */
   #define S(P,X) ::eosio::string_to_symbol(P,#X)


  /**
   * Name of the symbol represented as 64-bit unsigned integer
   * 
   * @brief Name of the symbol represented as 64-bit unsigned integer
   */
   typedef uint64_t symbol_name;

   /**
    * A valid symbol is in range of (A-Z)+
    * 
    * @brief Check validity of a symbol name
    * @param sym - The name of the symbol
    * @return true if the symbol is valid
    * @return false if the symbol is invalid
    */
   static constexpr bool is_valid_symbol( symbol_name sym ) {
      sym >>= 8;
      for( int i = 0; i < 7; ++i ) {
         char c = (char)(sym & 0xff);
         if( !('A' <= c && c <= 'Z')  ) return false;
         sym >>= 8;
         if( !(sym & 0xff) ) {
            do {
              sym >>= 8;
              if( (sym & 0xff) ) return false;
              ++i;
            } while( i < 7 );
         }
      }
      return true;
   }

   /**
    * Get the length of a symbol name
    * 
    * @brief Get the length of a symbol 
    * @param tmp - The name of the symbol
    * @return constexpr uint32_t length of the symbol name
    */
   static constexpr uint32_t symbol_name_length( symbol_name tmp ) {
      tmp >>= 8; /// skip precision
      uint32_t length = 0;
      while( tmp & 0xff && length <= 7) {
         ++length;
         tmp >>= 8;
      }

      return length;
   }

   /**
    * Symbol of an asset. It consists of the symbol name and precision
    * 
    * @brief Symbol of an asset.
    */
   struct symbol_type {
      symbol_name value;
      
      /**
       * Default constructor
       * 
       * @brief Construct a new symbol type object
       */
      symbol_type() { }
      /**
       * Construct a new symbol given the symbol name
       * 
       * @brief Construct a new symbol type object
       * @param s - The symbol name
       */
      symbol_type(symbol_name s): value(s) { }

      /**
       * A valid symbol has a valid symbol name
       * 
       * @brief Check if this symbol is valid
       * @return true if it is valid
       * @return false if it is invalid
       */
      bool     is_valid()const  { return is_valid_symbol( value ); }

      /**
       * Get the precision of the symbol
       * 
       * @brief Get the precision of the symbol
       * @return uint64_t the precision of the symbol
       */
      uint64_t precision()const { return value & 0xff; }
      /**
       * Get the name of the symbol
       * 
       * @brief Get the name of the symbol
       * @return uint64_t the name of the symbol
       */
      uint64_t name()const      { return value >> 8;   }
      /**
       * Get the length of the symbol name
       * 
       * @brief Get the length of the symbol name
       * @return uint32_t the length of the symbol name
       */
      uint32_t name_length()const { return symbol_name_length( value ); }
      
      /**
       * Conversion operator for symbol to symbol name
       * 
       * @brief Conversion operator for symbol to symbol name
       * @return symbol_name the name of the symbol
       */
      operator symbol_name()const { return value; }

      /**
       * %Print the symbol
       * 
       * @brief %Print the symbol
       * @param show_precision - set this to true to print the precision
       */
      void print(bool show_precision=true)const {
         if( show_precision ){
            ::eosio::print(precision());
            prints(",");
         }

         auto sym = value;
         sym >>= 8;
         for( int i = 0; i < 7; ++i ) {
            char c = (char)(sym & 0xff);
            if( !c ) return;
            prints_l(&c, 1 );
            sym >>= 8;
         }
      }

      EOSLIB_SERIALIZE( symbol_type, (value) )
   };
   
   /**
    * Extended Symbol which stores the information of the owner of the symbol
    * 
    * @brief Extended Symbol which stores the information of the owner of the symbol
    */
   struct extended_symbol : public symbol_type
   {
      /**
       * Construct a new extended symbol object given the symbol name and owner name
       * 
       * @brief Construct a new extended symbol object
       * @param s - The name of the symbol
       * @param c - The owner of the symbol
       */
      extended_symbol( symbol_name s = 0, account_name c = 0 ):symbol_type{s},contract(c){}
 
      /**
       * The owner of the symbol
       * 
       * @brief The owner of the symbol
       */
      account_name contract;

      /**
       * %Print the extended symbol
       * 
       * @brief %Print the extended symbol
       */
      void print()const {
         symbol_type::print();
         prints("@");
         printn( contract );
      }
      
      /**
       * Equality operator
       * 
       * @brief Equality operator
       * @param a First input
       * @param b Second input
       * @return true if equal
       * @return false if unequal
       */
      friend bool operator == ( const extended_symbol& a, const extended_symbol& b ) {
        return std::tie( a.value, a.contract ) == std::tie( b.value, b.contract );
      }

       /**
       * Inequality operator
       * 
       * @brief Inequality operator
       * @param a First input
       * @param b Second input
       * @return true if unequal
       * @return false if equal
       */
      friend bool operator != ( const extended_symbol& a, const extended_symbol& b ) {
        return std::tie( a.value, a.contract ) != std::tie( b.value, b.contract );
      }
      EOSLIB_SERIALIZE( extended_symbol, (value)(contract) )
   };
   
   /**
    * An asset consists of a symbol and an amount
    * 
    * @brief Representation of an asset
    */
=======

>>>>>>> 7d0229f7
   struct asset {
      /**
       * The amount of the asset
       * 
       * @brief The amount of the asset
       */
      int64_t      amount;
      /**
       * The symbol name of the asset
       * 
       * @brief The symbol name of the asset
       */
      symbol_type  symbol;
      
      /**
       * Maximum amount possible for this asset. It's capped to 2^62 - 1
       * 
       * @brief Maximum amount possible for this asset
       */
      static constexpr int64_t max_amount    = (1LL << 62) - 1;

<<<<<<< HEAD
      /**
       * Construct a new asset given the symbol name and the amount
       * 
       * @brief Construct a new asset object
       * @param a - The amount of the asset
       * @param s - THe name of the symbol, default to "EOS" with 4 precision
       */
      explicit asset( int64_t a = 0, symbol_name s = S(4,EOS))
=======
      explicit asset( int64_t a = 0, symbol_type s = CORE_SYMBOL )
>>>>>>> 7d0229f7
      :amount(a),symbol{s}
      {
         eosio_assert( is_amount_within_range(), "magnitude of asset amount must be less than 2^62" );
         eosio_assert( symbol.is_valid(),        "invalid symbol name" );
      }
      
      /**
       * Check if the amount doesn't exceed the max amount
       * 
       * @brief Check if the amount doesn't exceed the max amount
       * @return true - if the amount doesn't exceed the max amount
       * @return false - otherwise
       */
      bool is_amount_within_range()const { return -max_amount <= amount && amount <= max_amount; }

      /**
       * Check if the asset is valid. %A valid asset has its amount <= max_amount and its symbol name valid
       * 
       * @brief Check if the asset is valid
       * @return true - if the asset is valid
       * @return false - otherwise
       */
      bool is_valid()const               { return is_amount_within_range() && symbol.is_valid(); }

      /**
       * Set the amount of the asset
       * 
       * @brief Set the amount of the asset
       * @param a - New amount for the asset
       */
      void set_amount( int64_t a ) {
         amount = a;
         eosio_assert( is_amount_within_range(), "magnitude of asset amount must be less than 2^62" );
      }

      /**
       * Unary minus operator
       * 
       * @brief Unary minus operator
       * @return asset - New asset with its amount is the negative amount of this asset
       */
      asset operator-()const {
         asset r = *this;
         r.amount = -r.amount;
         return r;
      }

      /**
       * Subtraction assignment operator
       * 
       * @brief Subtraction assignment operator
       * @param a - Another asset to subtract this asset with
       * @return asset& - Reference to this asset 
       * @post The amount of this asset is subtracted by the amount of asset a
       */
      asset& operator-=( const asset& a ) {
         eosio_assert( a.symbol == symbol, "attempt to subtract asset with different symbol" );
         amount -= a.amount;
         eosio_assert( -max_amount <= amount, "subtraction underflow" );
         eosio_assert( amount <= max_amount,  "subtraction overflow" );
         return *this;
      }

      /**
       * Addition Assignment  operator
       * 
       * @brief Addition Assignment operator
       * @param a - Another asset to subtract this asset with
       * @return asset& - Reference to this asset 
       * @post The amount of this asset is added with the amount of asset a
       */
      asset& operator+=( const asset& a ) {
         eosio_assert( a.symbol == symbol, "attempt to add asset with different symbol" );
         amount += a.amount;
         eosio_assert( -max_amount <= amount, "addition underflow" );
         eosio_assert( amount <= max_amount,  "addition overflow" );
         return *this;
      }

      /**
       * Addition operator 
       * 
       * @brief Addition operator
       * @param a - The first asset to be added
       * @param b - The second asset to be added
       * @return asset - New asset as the result of addition 
       */
      inline friend asset operator+( const asset& a, const asset& b ) {
         asset result = a;
         result += b;
         return result;
      }

      /**
       * Subtraction operator 
       * 
       * @brief Subtraction operator
       * @param a - The asset to be subtracted
       * @param b - The asset used to subtract
       * @return asset - New asset as the result of subtraction of a with b 
       */
      inline friend asset operator-( const asset& a, const asset& b ) {
         asset result = a;
         result -= b;
         return result;
      }

      /**
       * Multiplication assignment operator. Multiply the amount of this asset with a number and then assign the value to itself.
       * 
       * @brief Multiplication assignment operator, with a number
       * @param a - The multiplier for the asset's amount
       * @return asset - Reference to this asset
       * @post The amount of this asset is multiplied by a
       */
      asset& operator*=( int64_t a ) {
         eosio_assert( a == 0 || (amount * a) / a == amount, "multiplication overflow or underflow" );
         eosio_assert( -max_amount <= amount, "multiplication underflow" );
         eosio_assert( amount <= max_amount,  "multiplication overflow" );
         amount *= a;
         return *this;
      }

      /**
       * Multiplication operator, with a number proceeding
       * 
       * @brief Multiplication operator, with a number proceeding
       * @param a - The asset to be multiplied
       * @param b - The multiplier for the asset's amount
       * @return asset - New asset as the result of multiplication
       */
      friend asset operator*( const asset& a, int64_t b ) {
         asset result = a;
         result *= b;
         return result;
      }


      /**
       * Multiplication operator, with a number preceeding
       * 
       * @brief Multiplication operator, with a number preceeding
       * @param a - The multiplier for the asset's amount
       * @param b - The asset to be multiplied
       * @return asset - New asset as the result of multiplication
       */
      friend asset operator*( int64_t b, const asset& a ) {
         asset result = a;
         result *= b;
         return result;
      }

      /**
       * Division assignment operator. Divide the amount of this asset with a number and then assign the value to itself.
       * 
       * @brief Division assignment operator, with a number
       * @param a - The divisor for the asset's amount
       * @return asset - Reference to this asset
       * @post The amount of this asset is divided by a
       */
      asset& operator/=( int64_t a ) {
         amount /= a;
         return *this;
      }

      /**
       * Division operator, with a number proceeding
       * 
       * @brief Division operator, with a number proceeding
       * @param a - The asset to be divided
       * @param b - The divisor for the asset's amount
       * @return asset - New asset as the result of division
       */
      friend asset operator/( const asset& a, int64_t b ) {
         asset result = a;
         result /= b;
         return result;
      }

      /**
       * Division operator, with another asset
       * 
       * @brief Division operator, with another asset
       * @param a - The asset which amount acts as the dividend
       * @param b - The asset which amount acts as the divisor
       * @return int64_t - the resulted amount after the division
       * @pre Both asset must have the same symbol
       */
      friend int64_t operator/( const asset& a, const asset& b ) {
         eosio_assert( a.symbol == b.symbol, "comparison of assets with different symbols is not allowed" );
         return a.amount / b.amount;
      }

      /**
       * Equality operator
       * 
       * @brief Equality operator
       * @param a - The first asset to be compared
       * @param b - The second asset to be compared
       * @return true - if both asset has the same amount
       * @return false - otherwise
       * @pre Both asset must have the same symbol
       */
      friend bool operator==( const asset& a, const asset& b ) {
         eosio_assert( a.symbol == b.symbol, "comparison of assets with different symbols is not allowed" );
         return a.amount == b.amount;
      }

      /**
       * Inequality operator
       * 
       * @brief Inequality operator
       * @param a - The first asset to be compared
       * @param b - The second asset to be compared
       * @return true - if both asset doesn't have the same amount
       * @return false - otherwise
       * @pre Both asset must have the same symbol
       */
      friend bool operator!=( const asset& a, const asset& b ) {
         return !( a == b);
      }

      /**
       * Less than operator
       * 
       * @brief Less than operator
       * @param a - The first asset to be compared
       * @param b - The second asset to be compared
       * @return true - if the first asset's amount is less than the second asset amount
       * @return false - otherwise
       * @pre Both asset must have the same symbol
       */
      friend bool operator<( const asset& a, const asset& b ) {
         eosio_assert( a.symbol == b.symbol, "comparison of assets with different symbols is not allowed" );
         return a.amount < b.amount;
      }

      /**
       * Less or equal to operator
       * 
       * @brief Less or equal to operator
       * @param a - The first asset to be compared
       * @param b - The second asset to be compared
       * @return true - if the first asset's amount is less or equal to the second asset amount
       * @return false - otherwise
       * @pre Both asset must have the same symbol
       */
      friend bool operator<=( const asset& a, const asset& b ) {
         eosio_assert( a.symbol == b.symbol, "comparison of assets with different symbols is not allowed" );
         return a.amount <= b.amount;
      }

      /**
       * Greater than operator
       * 
       * @brief Greater than operator
       * @param a - The first asset to be compared
       * @param b - The second asset to be compared
       * @return true - if the first asset's amount is greater than the second asset amount
       * @return false - otherwise
       * @pre Both asset must have the same symbol
       */
      friend bool operator>( const asset& a, const asset& b ) {
         eosio_assert( a.symbol == b.symbol, "comparison of assets with different symbols is not allowed" );
         return a.amount > b.amount;
      }

      /**
       * Greater or equal to operator
       * 
       * @brief Greater or equal to operator
       * @param a - The first asset to be compared
       * @param b - The second asset to be compared
       * @return true - if the first asset's amount is greater or equal to the second asset amount
       * @return false - otherwise
       * @pre Both asset must have the same symbol
       */
      friend bool operator>=( const asset& a, const asset& b ) {
         eosio_assert( a.symbol == b.symbol, "comparison of assets with different symbols is not allowed" );
         return a.amount >= b.amount;
      }
      
      /**
       * %Print the asset
       * 
       * @brief %Print the asset
       */
      void print()const {
         int64_t p = (int64_t)symbol.precision();
         int64_t p10 = 1;
         while( p > 0  ) {
            p10 *= 10; --p;
         }
         p = (int64_t)symbol.precision();

         char fraction[p+1];
         fraction[p] = '\0';
         auto change = amount % p10;

         for( int64_t i = p -1; i >= 0; --i ) {
            fraction[i] = (change % 10) + '0';
            change /= 10;
         }
         printi( amount / p10 );
         prints(".");
         prints_l( fraction, uint32_t(p) );
         prints(" ");
         symbol.print(false);
      }

      EOSLIB_SERIALIZE( asset, (amount)(symbol) )
   };

    /**
     * Extended asset which stores the information of the owner of the asset
     * 
     * @brief Extended asset which stores the information of the owner of the asset
     */
   struct extended_asset : public asset {
      /**
       * The owner of the asset
       * 
       * @brief The owner of the asset
       */
      account_name contract;

      /**
       * Get the extended symbol of the asset
       * 
       * @brief Get the extended symbol of the asset
       * @return extended_symbol - The extended symbol of the asset
       */
      extended_symbol get_extended_symbol()const { return extended_symbol( symbol, contract ); }

      /**
       * Default constructor
       * 
       * @brief Construct a new extended asset object
       */
      extended_asset() = default;

       /**
       * Construct a new extended asset given the amount and extended symbol
       * 
       * @brief Construct a new extended asset object
       */
      extended_asset( int64_t v, extended_symbol s ):asset(v,s),contract(s.contract){}
      /**
       * Construct a new extended asset given the asset and owner name
       * 
       * @brief Construct a new extended asset object
       */
      extended_asset( asset a, account_name c ):asset(a),contract(c){}

      /**
       * %Print the extended asset
       * 
       * @brief %Print the extended asset
       */
      void print()const {
         asset::print();
         prints("@");
         printn(contract);
      }

       /**
       *  Unary minus operator
       * 
       *  @brief Unary minus operator
       *  @return extended_asset - New extended asset with its amount is the negative amount of this extended asset
       */
      extended_asset operator-()const {
         asset r = this->asset::operator-();
         return {r, contract};
      }

      /**
       * Subtraction operator. This subtracts the amount of the extended asset.
       * 
       * @brief Subtraction operator
       * @param a - The extended asset to be subtracted
       * @param b - The extended asset used to subtract
       * @return extended_asset - New extended asset as the result of subtraction
       * @pre The owner of both extended asset need to be the same
       */
      friend extended_asset operator - ( const extended_asset& a, const extended_asset& b ) {
         eosio_assert( a.contract == b.contract, "type mismatch" );
         asset r = static_cast<const asset&>(a) - static_cast<const asset&>(b);
         return {r, a.contract};
      }

      /**
       * Addition operator. This adds the amount of the extended asset.
       * 
       * @brief Addition operator
       * @param a - The extended asset to be added
       * @param b - The extended asset to be added
       * @return extended_asset - New extended asset as the result of addition
       * @pre The owner of both extended asset need to be the same
       */
      friend extended_asset operator + ( const extended_asset& a, const extended_asset& b ) {
         eosio_assert( a.contract == b.contract, "type mismatch" );
         asset r = static_cast<const asset&>(a) + static_cast<const asset&>(b);
         return {r, a.contract};
      }

      EOSLIB_SERIALIZE( extended_asset, (amount)(symbol)(contract) )
   };

/// @} asset type
} /// namespace eosio<|MERGE_RESOLUTION|>--- conflicted
+++ resolved
@@ -7,299 +7,45 @@
 #include <limits>
 
 namespace eosio {
-<<<<<<< HEAD
-  /**
-   *  @defgroup asset Asset Type
-   *  @ingroup types
-   *  @brief Defines asset type
-   *
-   *  @{
-   */
-
-   /**
-    * Convert a symbol to its 64-bit unsigned integer representation
-    * 
-    * @brief Convert a symbol to its 64-bit unsigned integer representation
-    * @param precision - The precision of the symbol
-    * @param str - The name of the symbol (as string)
-    * @return constexpr uint64_t 64-bit unsigned integer representation of a symbol
-    */
-   static constexpr uint64_t string_to_symbol( uint8_t precision, const char* str ) {
-      uint32_t len = 0;
-      while( str[len] ) ++len;
-
-      uint64_t result = 0;
-      for( uint32_t i = 0; i < len; ++i ) {
-         if( str[i] < 'A' || str[i] > 'Z' ) {
-            /// ERRORS?
-         } else {
-            result |= (uint64_t(str[i]) << (8*(1+i)));
-         }
-      }
-
-      result |= uint64_t(precision);
-      return result;
-   }
-
-   /**
-    * Convert a symbol to its 64-bit unsigned integer representation
-    * 
-    * @brief Convert a symbol to its 64-bit unsigned integer representation
-    * @param P - The precision of the symbol
-    * @param X - The name of the symbol (as string)
-    * @return constexpr uint64_t 64-bit unsigned integer representation of a symbol
-    */
-   #define S(P,X) ::eosio::string_to_symbol(P,#X)
-
-
-  /**
-   * Name of the symbol represented as 64-bit unsigned integer
-   * 
-   * @brief Name of the symbol represented as 64-bit unsigned integer
-   */
-   typedef uint64_t symbol_name;
-
-   /**
-    * A valid symbol is in range of (A-Z)+
-    * 
-    * @brief Check validity of a symbol name
-    * @param sym - The name of the symbol
-    * @return true if the symbol is valid
-    * @return false if the symbol is invalid
-    */
-   static constexpr bool is_valid_symbol( symbol_name sym ) {
-      sym >>= 8;
-      for( int i = 0; i < 7; ++i ) {
-         char c = (char)(sym & 0xff);
-         if( !('A' <= c && c <= 'Z')  ) return false;
-         sym >>= 8;
-         if( !(sym & 0xff) ) {
-            do {
-              sym >>= 8;
-              if( (sym & 0xff) ) return false;
-              ++i;
-            } while( i < 7 );
-         }
-      }
-      return true;
-   }
-
-   /**
-    * Get the length of a symbol name
-    * 
-    * @brief Get the length of a symbol 
-    * @param tmp - The name of the symbol
-    * @return constexpr uint32_t length of the symbol name
-    */
-   static constexpr uint32_t symbol_name_length( symbol_name tmp ) {
-      tmp >>= 8; /// skip precision
-      uint32_t length = 0;
-      while( tmp & 0xff && length <= 7) {
-         ++length;
-         tmp >>= 8;
-      }
-
-      return length;
-   }
-
-   /**
-    * Symbol of an asset. It consists of the symbol name and precision
-    * 
-    * @brief Symbol of an asset.
-    */
-   struct symbol_type {
-      symbol_name value;
-      
-      /**
-       * Default constructor
-       * 
-       * @brief Construct a new symbol type object
-       */
-      symbol_type() { }
-      /**
-       * Construct a new symbol given the symbol name
-       * 
-       * @brief Construct a new symbol type object
-       * @param s - The symbol name
-       */
-      symbol_type(symbol_name s): value(s) { }
-
-      /**
-       * A valid symbol has a valid symbol name
-       * 
-       * @brief Check if this symbol is valid
-       * @return true if it is valid
-       * @return false if it is invalid
-       */
-      bool     is_valid()const  { return is_valid_symbol( value ); }
-
-      /**
-       * Get the precision of the symbol
-       * 
-       * @brief Get the precision of the symbol
-       * @return uint64_t the precision of the symbol
-       */
-      uint64_t precision()const { return value & 0xff; }
-      /**
-       * Get the name of the symbol
-       * 
-       * @brief Get the name of the symbol
-       * @return uint64_t the name of the symbol
-       */
-      uint64_t name()const      { return value >> 8;   }
-      /**
-       * Get the length of the symbol name
-       * 
-       * @brief Get the length of the symbol name
-       * @return uint32_t the length of the symbol name
-       */
-      uint32_t name_length()const { return symbol_name_length( value ); }
-      
-      /**
-       * Conversion operator for symbol to symbol name
-       * 
-       * @brief Conversion operator for symbol to symbol name
-       * @return symbol_name the name of the symbol
-       */
-      operator symbol_name()const { return value; }
-
-      /**
-       * %Print the symbol
-       * 
-       * @brief %Print the symbol
-       * @param show_precision - set this to true to print the precision
-       */
-      void print(bool show_precision=true)const {
-         if( show_precision ){
-            ::eosio::print(precision());
-            prints(",");
-         }
-
-         auto sym = value;
-         sym >>= 8;
-         for( int i = 0; i < 7; ++i ) {
-            char c = (char)(sym & 0xff);
-            if( !c ) return;
-            prints_l(&c, 1 );
-            sym >>= 8;
-         }
-      }
-
-      EOSLIB_SERIALIZE( symbol_type, (value) )
-   };
-   
-   /**
-    * Extended Symbol which stores the information of the owner of the symbol
-    * 
-    * @brief Extended Symbol which stores the information of the owner of the symbol
-    */
-   struct extended_symbol : public symbol_type
-   {
-      /**
-       * Construct a new extended symbol object given the symbol name and owner name
-       * 
-       * @brief Construct a new extended symbol object
-       * @param s - The name of the symbol
-       * @param c - The owner of the symbol
-       */
-      extended_symbol( symbol_name s = 0, account_name c = 0 ):symbol_type{s},contract(c){}
- 
-      /**
-       * The owner of the symbol
-       * 
-       * @brief The owner of the symbol
-       */
-      account_name contract;
-
-      /**
-       * %Print the extended symbol
-       * 
-       * @brief %Print the extended symbol
-       */
-      void print()const {
-         symbol_type::print();
-         prints("@");
-         printn( contract );
-      }
-      
-      /**
-       * Equality operator
-       * 
-       * @brief Equality operator
-       * @param a First input
-       * @param b Second input
-       * @return true if equal
-       * @return false if unequal
-       */
-      friend bool operator == ( const extended_symbol& a, const extended_symbol& b ) {
-        return std::tie( a.value, a.contract ) == std::tie( b.value, b.contract );
-      }
-
-       /**
-       * Inequality operator
-       * 
-       * @brief Inequality operator
-       * @param a First input
-       * @param b Second input
-       * @return true if unequal
-       * @return false if equal
-       */
-      friend bool operator != ( const extended_symbol& a, const extended_symbol& b ) {
-        return std::tie( a.value, a.contract ) != std::tie( b.value, b.contract );
-      }
-      EOSLIB_SERIALIZE( extended_symbol, (value)(contract) )
-   };
-   
-   /**
-    * An asset consists of a symbol and an amount
-    * 
-    * @brief Representation of an asset
-    */
-=======
-
->>>>>>> 7d0229f7
+
    struct asset {
       /**
        * The amount of the asset
-       * 
+       *
        * @brief The amount of the asset
        */
       int64_t      amount;
       /**
        * The symbol name of the asset
-       * 
+       *
        * @brief The symbol name of the asset
        */
       symbol_type  symbol;
-      
+
       /**
        * Maximum amount possible for this asset. It's capped to 2^62 - 1
-       * 
+       *
        * @brief Maximum amount possible for this asset
        */
       static constexpr int64_t max_amount    = (1LL << 62) - 1;
 
-<<<<<<< HEAD
       /**
        * Construct a new asset given the symbol name and the amount
-       * 
+       *
        * @brief Construct a new asset object
        * @param a - The amount of the asset
-       * @param s - THe name of the symbol, default to "EOS" with 4 precision
-       */
-      explicit asset( int64_t a = 0, symbol_name s = S(4,EOS))
-=======
+       * @param s - THe name of the symbol, default to CORE_SYMBOL
+       */
       explicit asset( int64_t a = 0, symbol_type s = CORE_SYMBOL )
->>>>>>> 7d0229f7
       :amount(a),symbol{s}
       {
          eosio_assert( is_amount_within_range(), "magnitude of asset amount must be less than 2^62" );
          eosio_assert( symbol.is_valid(),        "invalid symbol name" );
       }
-      
+
       /**
        * Check if the amount doesn't exceed the max amount
-       * 
+       *
        * @brief Check if the amount doesn't exceed the max amount
        * @return true - if the amount doesn't exceed the max amount
        * @return false - otherwise
@@ -308,7 +54,7 @@
 
       /**
        * Check if the asset is valid. %A valid asset has its amount <= max_amount and its symbol name valid
-       * 
+       *
        * @brief Check if the asset is valid
        * @return true - if the asset is valid
        * @return false - otherwise
@@ -317,7 +63,7 @@
 
       /**
        * Set the amount of the asset
-       * 
+       *
        * @brief Set the amount of the asset
        * @param a - New amount for the asset
        */
@@ -328,7 +74,7 @@
 
       /**
        * Unary minus operator
-       * 
+       *
        * @brief Unary minus operator
        * @return asset - New asset with its amount is the negative amount of this asset
        */
@@ -340,10 +86,10 @@
 
       /**
        * Subtraction assignment operator
-       * 
+       *
        * @brief Subtraction assignment operator
        * @param a - Another asset to subtract this asset with
-       * @return asset& - Reference to this asset 
+       * @return asset& - Reference to this asset
        * @post The amount of this asset is subtracted by the amount of asset a
        */
       asset& operator-=( const asset& a ) {
@@ -356,10 +102,10 @@
 
       /**
        * Addition Assignment  operator
-       * 
+       *
        * @brief Addition Assignment operator
        * @param a - Another asset to subtract this asset with
-       * @return asset& - Reference to this asset 
+       * @return asset& - Reference to this asset
        * @post The amount of this asset is added with the amount of asset a
        */
       asset& operator+=( const asset& a ) {
@@ -371,12 +117,12 @@
       }
 
       /**
-       * Addition operator 
-       * 
+       * Addition operator
+       *
        * @brief Addition operator
        * @param a - The first asset to be added
        * @param b - The second asset to be added
-       * @return asset - New asset as the result of addition 
+       * @return asset - New asset as the result of addition
        */
       inline friend asset operator+( const asset& a, const asset& b ) {
          asset result = a;
@@ -385,12 +131,12 @@
       }
 
       /**
-       * Subtraction operator 
-       * 
+       * Subtraction operator
+       *
        * @brief Subtraction operator
        * @param a - The asset to be subtracted
        * @param b - The asset used to subtract
-       * @return asset - New asset as the result of subtraction of a with b 
+       * @return asset - New asset as the result of subtraction of a with b
        */
       inline friend asset operator-( const asset& a, const asset& b ) {
          asset result = a;
@@ -400,7 +146,7 @@
 
       /**
        * Multiplication assignment operator. Multiply the amount of this asset with a number and then assign the value to itself.
-       * 
+       *
        * @brief Multiplication assignment operator, with a number
        * @param a - The multiplier for the asset's amount
        * @return asset - Reference to this asset
@@ -416,7 +162,7 @@
 
       /**
        * Multiplication operator, with a number proceeding
-       * 
+       *
        * @brief Multiplication operator, with a number proceeding
        * @param a - The asset to be multiplied
        * @param b - The multiplier for the asset's amount
@@ -431,7 +177,7 @@
 
       /**
        * Multiplication operator, with a number preceeding
-       * 
+       *
        * @brief Multiplication operator, with a number preceeding
        * @param a - The multiplier for the asset's amount
        * @param b - The asset to be multiplied
@@ -445,7 +191,7 @@
 
       /**
        * Division assignment operator. Divide the amount of this asset with a number and then assign the value to itself.
-       * 
+       *
        * @brief Division assignment operator, with a number
        * @param a - The divisor for the asset's amount
        * @return asset - Reference to this asset
@@ -458,7 +204,7 @@
 
       /**
        * Division operator, with a number proceeding
-       * 
+       *
        * @brief Division operator, with a number proceeding
        * @param a - The asset to be divided
        * @param b - The divisor for the asset's amount
@@ -472,7 +218,7 @@
 
       /**
        * Division operator, with another asset
-       * 
+       *
        * @brief Division operator, with another asset
        * @param a - The asset which amount acts as the dividend
        * @param b - The asset which amount acts as the divisor
@@ -486,7 +232,7 @@
 
       /**
        * Equality operator
-       * 
+       *
        * @brief Equality operator
        * @param a - The first asset to be compared
        * @param b - The second asset to be compared
@@ -501,7 +247,7 @@
 
       /**
        * Inequality operator
-       * 
+       *
        * @brief Inequality operator
        * @param a - The first asset to be compared
        * @param b - The second asset to be compared
@@ -515,7 +261,7 @@
 
       /**
        * Less than operator
-       * 
+       *
        * @brief Less than operator
        * @param a - The first asset to be compared
        * @param b - The second asset to be compared
@@ -530,7 +276,7 @@
 
       /**
        * Less or equal to operator
-       * 
+       *
        * @brief Less or equal to operator
        * @param a - The first asset to be compared
        * @param b - The second asset to be compared
@@ -545,7 +291,7 @@
 
       /**
        * Greater than operator
-       * 
+       *
        * @brief Greater than operator
        * @param a - The first asset to be compared
        * @param b - The second asset to be compared
@@ -560,7 +306,7 @@
 
       /**
        * Greater or equal to operator
-       * 
+       *
        * @brief Greater or equal to operator
        * @param a - The first asset to be compared
        * @param b - The second asset to be compared
@@ -572,10 +318,10 @@
          eosio_assert( a.symbol == b.symbol, "comparison of assets with different symbols is not allowed" );
          return a.amount >= b.amount;
       }
-      
+
       /**
        * %Print the asset
-       * 
+       *
        * @brief %Print the asset
        */
       void print()const {
@@ -606,20 +352,20 @@
 
     /**
      * Extended asset which stores the information of the owner of the asset
-     * 
+     *
      * @brief Extended asset which stores the information of the owner of the asset
      */
    struct extended_asset : public asset {
       /**
        * The owner of the asset
-       * 
+       *
        * @brief The owner of the asset
        */
       account_name contract;
 
       /**
        * Get the extended symbol of the asset
-       * 
+       *
        * @brief Get the extended symbol of the asset
        * @return extended_symbol - The extended symbol of the asset
        */
@@ -627,27 +373,27 @@
 
       /**
        * Default constructor
-       * 
+       *
        * @brief Construct a new extended asset object
        */
       extended_asset() = default;
 
        /**
        * Construct a new extended asset given the amount and extended symbol
-       * 
+       *
        * @brief Construct a new extended asset object
        */
       extended_asset( int64_t v, extended_symbol s ):asset(v,s),contract(s.contract){}
       /**
        * Construct a new extended asset given the asset and owner name
-       * 
+       *
        * @brief Construct a new extended asset object
        */
       extended_asset( asset a, account_name c ):asset(a),contract(c){}
 
       /**
        * %Print the extended asset
-       * 
+       *
        * @brief %Print the extended asset
        */
       void print()const {
@@ -658,7 +404,7 @@
 
        /**
        *  Unary minus operator
-       * 
+       *
        *  @brief Unary minus operator
        *  @return extended_asset - New extended asset with its amount is the negative amount of this extended asset
        */
@@ -669,7 +415,7 @@
 
       /**
        * Subtraction operator. This subtracts the amount of the extended asset.
-       * 
+       *
        * @brief Subtraction operator
        * @param a - The extended asset to be subtracted
        * @param b - The extended asset used to subtract
@@ -684,7 +430,7 @@
 
       /**
        * Addition operator. This adds the amount of the extended asset.
-       * 
+       *
        * @brief Addition operator
        * @param a - The extended asset to be added
        * @param b - The extended asset to be added
