/**
 *  @file
 *  @copyright defined in eos/LICENSE.txt
 */
#pragma once
#include <eosiolib/print.h>
#include <eosiolib/types.hpp>
#include <eosiolib/math.hpp>
<<<<<<< HEAD
#include <eosiolib/fixed_key.hpp>
=======
>>>>>>> 87345533
#include <utility>

namespace eosio {

   static_assert( sizeof(long) == sizeof(int), "unexpected size difference" );

   /**
    *  Prints string
    *  @brief Prints string
    *  @param ptr - a null terminated string
    */
   inline void print( const char* ptr ) {
      prints(ptr);
   }

   /**
    * Prints 64 bit unsigned integer as a 64 bit unsigned integer
    * @brief Prints integer 64 bit unsigned integer
    * @param num to be printed
    */
   inline void print( uint64_t num ) {
      printi(num);
   }

   /**
    * Prints 32 bit unsigned integer as a 64 bit unsigned integer
    * @brief Prints integer  32 bit unsigned integer
    * @param num to be printed
    */
   inline void print( uint32_t num ) {
      printi(num);
   }

   /**
    * Prints integer as a 64 bit unsigned integer
    * @brief Prints integer
    * @param num to be printed
    */
   inline void print( int num ) {
      printi(uint64_t(num));
   }

   inline void print( long num ) {
      printi(num);
   }

   /**
    * Prints unsigned integer as a 64 bit unsigned integer
    * @brief Prints unsigned integer
    * @param num to be printed
    */
   inline void print( unsigned int num ) {
      printi(num);
   }

   /**
    * Prints uint128 struct as 128 bit unsigned integer
    * @brief Prints uint128 struct
    * @param num to be printed
    */
   inline void print( uint128 num ) {
      printi128((uint128_t*)&num);
   }

   /**
    * Prints 128 bit unsigned integer
    * @brief Prints 128 bit unsigned integer
    * @param num to be printed
    */
   inline void print( uint128_t num ) {
      printi128(&num);
   }

<<<<<<< HEAD

   /**
    * Prints fixed_key as a hexidecimal string
    * @brief Prints fixed_key as a hexidecimal string
    * @param val to be printed
    */
   template<size_t Size>
   inline void print( const fixed_key<Size>& val ) {
      auto arr = val.extract_as_byte_array();
      prints("0x");
      printhex(static_cast<const void*>(arr.data()), arr.size());
=======
   /**
    * Prints a 256 bit unsigned integer as a hexidecimal string
    * @brief Prints a 256 bit unsigned integer as a hexidecimal string
    * @param Value of 256 bit integer to be printed
    */
   inline void print( const uint256& num ) {
      printi256(&num);
>>>>>>> 87345533
   }

   /**
    * Prints a 64 bit names as base32 encoded string
    * @brief Prints a 64 bit names as base32 encoded string
    * @param name 64 bit name to be printed
    */
   inline void print( name name ) {
      printn(name.value);
   }

   inline void print( bool val ) {
      prints(val?"true":"false");
   }

   template<typename T>
   inline void print( T&& t ) {
      t.print();
   }


   inline void print_f( const char* s ) {
      prints(s);
   }

   template <typename Arg, typename... Args>
   inline void print_f( const char* s, Arg val, Args... rest ) {
      while ( *s != '\0' ) {
         if ( *s == '%' ) {
            print( val );
            print_f( s+1, rest... );
            return;
         }
         prints_l( s, 1 );
         s++;
      }
   }


   /**
    *  @defgroup consoleCppapi Console C++ API
    *  @ingroup consoleapi
    *  @brief C++ wrapper for Console C API
    *
    *  This API uses C++ variadic templates and type detection to
    *  make it easy to print any native type. You can even overload
    *  the `print()` method for your own custom types.
    *
    *  **Example:**
    *  ```
    *     print( "hello world, this is a number: ", 5 );
    *  ```
    *
    *  @section override Overriding Print for your Types
    *
    *  There are two ways to overload print:
    *  1. implement void print( const T& )
    *  2. implement T::print()const
    *
    *  @{
    */

    /**
     *  Print out value / list of values (except double)
     *  @brief Print out value  / list of values
     *  @param a    Value to be printed
     *  @param args Other values to be printed
     *
     *  Example:
     *  @code
     *  const char *s = "Hello World!";
     *  uint64_t unsigned_64_bit_int = 1e+18;
     *  uint128_t unsigned_128_bit_int (87654323456);
     *  uint64_t string_as_unsigned_64_bit = N(abcde);
     *  print(s , unsigned_64_bit_int, unsigned_128_bit_int, string_as_unsigned_64_bit);
     *  // Ouput: Hello World!100000000000000000087654323456abcde
     *  @endcode
     */
   template<typename Arg, typename... Args>
   void print( Arg&& a, Args&&... args ) {
      print(std::forward<Arg>(a));
      print(std::forward<Args>(args)...);
   }

   /**
    * Simulate C++ style streams
    */
   class iostream {};

   /**
    *  Overload c++ iostream
    *  @brief Overload c++ iostream
    *  @param out  Output strem
    *  @param v    Value to be printed
    *
    *  Example:
    *  @code
    *  const char *s = "Hello World!";
    *  uint64_t unsigned_64_bit_int = 1e+18;
    *  uint128_t unsigned_128_bit_int (87654323456);
    *  uint64_t string_as_unsigned_64_bit = N(abcde);
    *  std::out << s << " " << unsigned_64_bit_int << " "  << unsigned_128_bit_int << " " << string_as_unsigned_64_bit;
    *  // Output: Hello World! 1000000000000000000 87654323456 abcde
    *  @endcode
    */
   template<typename T>
   inline iostream& operator<<( iostream& out, const T& v ) {
      print( v );
      return out;
   }

   static iostream cout;

   /// @} consoleCppapi


}<|MERGE_RESOLUTION|>--- conflicted
+++ resolved
@@ -6,10 +6,7 @@
 #include <eosiolib/print.h>
 #include <eosiolib/types.hpp>
 #include <eosiolib/math.hpp>
-<<<<<<< HEAD
 #include <eosiolib/fixed_key.hpp>
-=======
->>>>>>> 87345533
 #include <utility>
 
 namespace eosio {
@@ -83,7 +80,6 @@
       printi128(&num);
    }
 
-<<<<<<< HEAD
 
    /**
     * Prints fixed_key as a hexidecimal string
@@ -95,15 +91,6 @@
       auto arr = val.extract_as_byte_array();
       prints("0x");
       printhex(static_cast<const void*>(arr.data()), arr.size());
-=======
-   /**
-    * Prints a 256 bit unsigned integer as a hexidecimal string
-    * @brief Prints a 256 bit unsigned integer as a hexidecimal string
-    * @param Value of 256 bit integer to be printed
-    */
-   inline void print( const uint256& num ) {
-      printi256(&num);
->>>>>>> 87345533
    }
 
    /**
