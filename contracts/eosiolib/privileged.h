--- conflicted
+++ resolved
@@ -18,7 +18,6 @@
     * @{
     */
 
-<<<<<<< HEAD
    /**
     * @brief Set the resource limit of an account
     * Set the resource limit of an account
@@ -37,12 +36,6 @@
     * @pre `producer_data` is a valid pointer to a range of memory at least `producer_data_size` bytes long that contains serialized produced schedule data
     */
    void set_active_producers( char *producer_data, uint32_t producer_data_size );
-=======
-   void set_resource_limits( account_name account, int64_t ram_bytes, int64_t net_weight, int64_t cpu_weight );
-
-   bool set_active_producers( char *producer_data, uint32_t producer_data_size );
->>>>>>> bf0db378
-
    /**
     * @brief Check if an account is privileged
     * Check if an account is privileged
@@ -53,16 +46,16 @@
    bool is_privileged( account_name account );
 
    /**
-    * @brief Set the privileged status of an account 
-    * Set the privileged status of an account 
+    * @brief Set the privileged status of an account
+    * Set the privileged status of an account
     * @param account - name of the account whose privileged account to be set
     * @param is_priv - privileged status
     */
    void set_privileged( account_name account, bool is_priv );
-   
+
    /**
-    * @brief Set the blockchain parameters 
-    * Set the blockchain parameters 
+    * @brief Set the blockchain parameters
+    * Set the blockchain parameters
     * @param data - pointer to blockchain parameters packed as bytes
     * @param datalen - size of the packed blockchain parameters
     * @pre `data` is a valid pointer to a range of memory at least `datalen` bytes long that contains packed blockchain params data
