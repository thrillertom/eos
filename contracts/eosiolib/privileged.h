#pragma once

#ifdef __cplusplus
extern "C" {
#endif

   /**
    * @defgroup privilegedapi Privileged API
    * @ingroup systemapi
    * @brief Defines an API for accessing configuration of the chain that can only be done by privileged accounts
    */

   void set_resource_limits( account_name account, uint64_t ram_bytes, uint64_t net_weight, uint64_t cpu_weight, int64_t ignored);

   void set_active_producers( char *producer_data, uint32_t producer_data_size );

   bool is_privileged( account_name account );

<<<<<<< HEAD
   void     set_blockchain_parameters_packed(char* data, uint32_t datalen);

   uint32_t get_blockchain_parameters_packed(char* data, uint32_t datalen);
=======
   void set_privileged( account_name account, bool is_priv );


>>>>>>> fe357d54

   ///@ } privilegedcapi
#ifdef __cplusplus
}
#endif<|MERGE_RESOLUTION|>--- conflicted
+++ resolved
@@ -16,15 +16,11 @@
 
    bool is_privileged( account_name account );
 
-<<<<<<< HEAD
+   void set_privileged( account_name account, bool is_priv );
+
    void     set_blockchain_parameters_packed(char* data, uint32_t datalen);
 
    uint32_t get_blockchain_parameters_packed(char* data, uint32_t datalen);
-=======
-   void set_privileged( account_name account, bool is_priv );
-
-
->>>>>>> fe357d54
 
    ///@ } privilegedcapi
 #ifdef __cplusplus
