#pragma once
#include <eosiolib/multi_index.hpp>
#include <eosiolib/system.h>

namespace  eosio {

   /**
    *  This wrapper uses a single table to store named objects various types.
    *
    *  @tparam Code - the name of the code which has write permission
    *  @tparam SingletonName - the name of this singlton variable
    *  @tparam T - the type of the singleton
    */
   template<account_name Code, uint64_t SingletonName, account_name BillToAccount, typename T>
   class singleton
   {
      constexpr static uint64_t pk_value = SingletonName;
      struct row {
         T value;

         uint64_t primary_key() const { return pk_value; }

         EOSLIB_SERIALIZE( row, (value) );
      };

      typedef eosio::multi_index<SingletonName, row> table;

      public:
         //static const uint64_t singleton_table_name = N(singleton);

         static bool exists( scope_name scope = Code ) {
            table t( Code, scope );
            return t.find( pk_value );
         }

         static T get( scope_name scope = Code ) {
<<<<<<< HEAD
            char temp[1024+8];
            *reinterpret_cast<uint64_t *>(temp) = SingletonName;
            auto read = load_i64( Code, scope, SingletonName, temp, sizeof(temp) );
            eosio_assert( read > 0, "singleton does not exist" );
            return unpack<T>( temp + sizeof(SingletonName), size_t(read) );
=======
            table t( Code, scope );
            auto ptr = t.find( pk_value );
            eosio_assert( bool(ptr), "singleton does not exist" );
            return ptr->value;
>>>>>>> 317606da
         }

         static T get_or_default( scope_name scope = Code, const T& def = T() ) {
            table t( Code, scope );
            auto ptr = t.find( pk_value );
            return ptr ? ptr->value : def;
         }

         static T get_or_create( scope_name scope = Code, const T& def = T() ) {
            table t( Code, scope );
            auto ptr = t.find( pk_value );
            return ptr ? ptr->value
               : t.emplace(BillToAccount, [&](row& r) { r.value = def; });
         }

         static void set( const T& value = T(), scope_name scope = Code, account_name b = BillToAccount ) {
            table t( Code, scope );
            auto ptr = t.find( pk_value );
            if (ptr) {
               t.update(*ptr, b, [&](row& r) { r.value = value; });
            } else {
               t.emplace(b, [&](row& r) { r.value = value; });
            }
         }

         static void remove( scope_name scope = Code ) {
            table t( Code, scope );
            auto ptr = t.find( pk_value );
            if (ptr) {
               t.remove(*ptr);
            }
         }
   };

} /// namespace eosio<|MERGE_RESOLUTION|>--- conflicted
+++ resolved
@@ -34,18 +34,10 @@
          }
 
          static T get( scope_name scope = Code ) {
-<<<<<<< HEAD
-            char temp[1024+8];
-            *reinterpret_cast<uint64_t *>(temp) = SingletonName;
-            auto read = load_i64( Code, scope, SingletonName, temp, sizeof(temp) );
-            eosio_assert( read > 0, "singleton does not exist" );
-            return unpack<T>( temp + sizeof(SingletonName), size_t(read) );
-=======
             table t( Code, scope );
             auto ptr = t.find( pk_value );
             eosio_assert( bool(ptr), "singleton does not exist" );
             return ptr->value;
->>>>>>> 317606da
          }
 
          static T get_or_default( scope_name scope = Code, const T& def = T() ) {
