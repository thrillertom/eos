--- conflicted
+++ resolved
@@ -59,13 +59,9 @@
     * @{
     */
 
-<<<<<<< HEAD
-   void send_deferred(uint32_t sender_id, account_name payer, time delay_until, char *serialized_transaction, size_t size);
-=======
-   void send_deferred(const uint128_t& sender_id, time delay_until, char *serialized_transaction, size_t size);
+   void send_deferred(const uint128_t& sender_id, account_name payer, time delay_until, char *serialized_transaction, size_t size);
 
    void cancel_deferred(const uint128_t& sender_id);
->>>>>>> 895f207c
 
    /**
     * access a copy of the currently executing transaction
