#pragma once

#include <eosiolib/chain.h>
#include <eosiolib/dispatcher.hpp>
#include <eosiolib/singleton.hpp>
<<<<<<< HEAD
#include <eosiolib/table.hpp>
=======
>>>>>>> 87345533
#include <eosiolib/multi_index.hpp>
#include <eosiolib/vector.hpp>
#include <eosiolib/print.hpp>
#include <eosiolib/fixed_key.hpp>

namespace identity {
   using eosio::action_meta;
   using eosio::singleton;
   using eosio::print;
   using eosio::key256;
   using std::string;
   using std::vector;

   /**
    *  This contract maintains a graph database of certified statements about an
    *  identity.  An identity is separated from the concept of an account because
    *  the mapping of identity to accounts is subject to community consensus.
    *
    *  Some use cases need a global source of trust, this trust rooted in the voter
    *  who selects block producers. A block producer's opinion is "trusted" and so
    *  is the opinion of anyone the block producer marks as "trusted".
    *
    *  When a block producer is voted out the implicit trust in every certification
    *  they made or those they trusted made is removed. All users are liable for
    *  making false certifications.
    *
    *  An account needs to claim the identity and a trusted account must certify the
    *  claim.
    *
    *  Data for an identity is stored:
    *
    *  DeployToAccount / identity / certs / [property, trusted, certifier] => value
    *
    *  Questions database is designed to answer:
    *
    *     1. has $identity.$unique been certified a "trusted" certifier
    *     2. has $identity.$property been certified by $account
    *     3. has $identity.$trusted been certified by a "trusted" certifier
    *     4. what account has authority to speak on behalf of identity?
    *         - for each trusted owner certification
    *            check to see if the account has claimed it
    *
    *     5. what identity does account have authority to speak on behalf?
    *         - check what identity the account has self certified owner
    *         - verify that a trusted certifier has confirmed owner
    *
    *  This database structure enables parallel opeartions on independent identities.
    *
    *  When an account certs a property we check to see if that
    */
   template<uint64_t DeployToAccount>
   class contract {
      public:

         static const uint64_t code = DeployToAccount;
         typedef uint64_t identity_name;
         typedef uint64_t property_name;
         typedef uint64_t property_type_name;

         /**
          * This action create a new globally unique 64 bit identifier,
          * to minimize collisions each account is automatically assigned
          * a 32 bit identity prefix based upon hash(account_name) ^ hash(tapos).
          *
          * With this method no two accounts are likely to be assigned the same
          * 32 bit prefix consistantly due to the constantly changing tapos. This prevents
          * abuse of 'creator' selection to generate intentional conflicts with other users.
          *
          * The creator can determine the last 32 bits using an algorithm of their choice. We
          * presume the creator's algorithm can avoid collisions with itself.
          *
          * Even if two accounts get a collision in first 32 bits, a proper creator algorithm
          * should generate randomness in last 32 bits that will minimize collisions. In event
          * of collision transaction will fail and creator can try again.
          *
          * A 64 bit identity is used because the key is used frequently and it makes for more
          * effecient tables/scopes/etc.
          */
         struct create : public action_meta< code, N(create) >
         {
            account_name creator;
            uint64_t     identity = 0; ///< first 32 bits determinsitically derived from creator and tapos

            EOSLIB_SERIALIZE( create, (creator)(identity) )
         };


         struct certvalue {
            property_name property; ///< name of property, base32 encoded i64
            string     type; ///< defines type serialized in data
            vector<char>  data; ///<
            string        memo; ///< meta data documenting basis of certification
            uint8_t       confidence = 1; ///< used to define liability for lies,
                                          /// 0 to delete

            EOSLIB_SERIALIZE( certvalue, (property)(type)(data)(memo)(confidence) )
         };

         struct certprop : public action_meta< code, N(certprop) >
         {
            account_name        bill_storage_to; ///< account which is paying for storage
            account_name        certifier;
            identity_name       identity;
            vector<certvalue>   values;

            EOSLIB_SERIALIZE( certprop, (bill_storage_to)(certifier)(identity)(values) )
         };

         struct settrust : public action_meta< code, N(settrust) >
         {
            account_name trustor; ///< the account authorizing the trust
            account_name trusting; ///< the account receiving the trust
            uint8_t      trust = 0; /// 0 to remove, -1 to mark untrusted, 1 to mark trusted

            EOSLIB_SERIALIZE( settrust, (trustor)(trusting)(trust) )
         };

<<<<<<< HEAD
         /**
          * Defines an object in an i64i64i64 table
          */
=======
>>>>>>> 87345533
         struct certrow {
            uint64_t            id;
            property_name       property;
            uint64_t            trusted;
            account_name        certifier;
            uint8_t             confidence = 0;
            string              type;
            vector<char>        data;
            uint64_t primary_key() const { return id; }
<<<<<<< HEAD
            /* constexpr */ static key256 key(uint64_t property, uint64_t trusted, uint64_t certifier) {
               /*
               key256 key;
=======
            constexpr static uint256 key(uint64_t property, uint64_t trusted, uint64_t certifier) {
               uint256 key;
>>>>>>> 87345533
               key.uint64s[0] = property;
               key.uint64s[1] = trusted;
               key.uint64s[2] = certifier;
               key.uint64s[3] = 0;
<<<<<<< HEAD
               */
               return key256::make_from_word_sequence<uint64_t>(property, trusted, certifier);
            }
            key256 get_key() const { return key(property, trusted, certifier); }

            EOSLIB_SERIALIZE( certrow , (property)(trusted)(certifier)(confidence)(type)(data) )
=======
               return key;
            }
            uint256 get_key() const { return key(property, trusted, certifier); };

            EOSLIB_SERIALIZE( certrow , (property)(trusted)(certifier)(confidence)(type)(data)(id) )
>>>>>>> 87345533
         };

         struct identrow {
            uint64_t     identity;
            account_name creator;

            uint64_t primary_key() const { return identity; }

            EOSLIB_SERIALIZE( identrow , (identity)(creator) )
         };

         struct trustrow {
            account_name account;

<<<<<<< HEAD
            EOSLIB_SERIALIZE( trustrow , (account)(trusted) )
         };

         //typedef table_i64i64i64<code, N(certs), code, certrow>  certs_table;
         typedef eosio::multi_index<N(certs), certrow,
                                    eosio::indexed_by< N(bytuple), eosio::const_mem_fun<certrow, key256, &certrow::get_key> >
=======
            uint64_t primary_key() const { return account; }

            EOSLIB_SERIALIZE( trustrow, (account) );
         };

         typedef eosio::multi_index<N(certs), certrow,
                                    eosio::index_by<0, N(bytuple), certrow, eosio::const_mem_fun<certrow, uint256, &certrow::get_key>, N(certs) >
>>>>>>> 87345533
                                    > certs_table;
         typedef eosio::multi_index<N(ident), identrow> idents_table;
         typedef singleton<code, N(account), code, identity_name>  accounts_table;
         typedef eosio::multi_index<N(trust), trustrow> trust_table;

         static identity_name get_claimed_identity( account_name acnt ) {
            return accounts_table::get_or_default(acnt, 0);
         }

         static account_name get_owner_for_identity( identity_name ident ) {
            // for each trusted owner certification
            //   check to see if the certification is still trusted
            //   check to see if the account has claimed it
            certs_table certs( code, ident );
            auto idx = certs.template get_index<N(bytuple)>();
            auto itr = idx.lower_bound(certrow::key(N(owner), 1, 0));
            account_name owner = 0;
            while (itr != idx.end() && itr->property == N(owner) && itr->trusted) {
               if (sizeof(account_name) == itr->data.size()) {
                  account_name account = *reinterpret_cast<const account_name*>(itr->data.data());
                  if (ident == get_claimed_identity(account)) {
                     if (is_trusted(itr->certifier) ) {
                        // the certifier is still trusted
                        if (!owner || owner == account) {
                           owner = account;
                        } else {
                           //contradiction found: different owners certified for the same identity
                           return 0;
                        }
                     } else if (DeployToAccount == current_receiver()){
                        //the certifier is no longer trusted, need to unset the flag
                        certs.update(*itr, 0, [&](certrow& r) {
                              r.trusted = 0;
                           });
                     } else {
                        // the certifier is no longer trusted, but the code runs in read-only mode
                     }
                  }
               } else {
                  // bad row - skip it
               }
<<<<<<< HEAD
=======
               ++itr;
>>>>>>> 87345533
            }
            if (owner) {
               //owner found, no contradictions among certifications flaged as trusted
               return owner;
            }
            // trusted certification not found
<<<<<<< HEAD
            // let's see if some of untrusted certifications became trusted
            {
            auto itr = idx.lower_bound(certrow::key(N(owner), 0, 0));
=======
            // let's see if any untrusted certifications became trusted
            itr = idx.lower_bound(certrow::key(N(owner), 0, 0));
>>>>>>> 87345533
            while (itr != idx.end() && itr->property == N(owner) && !itr->trusted) {
               if (sizeof(account_name) == itr->data.size()) {
                  account_name account = *reinterpret_cast<const account_name*>(itr->data.data());
                  if (ident == get_claimed_identity(account) && is_trusted(itr->certifier)) {
                     if (DeployToAccount == current_receiver()) {
                        // the certifier became trusted and we have permissions to update the flag
                        certs.update(*itr, 0, [&](certrow& r) {
                              r.trusted = 1;
                           });
                     }
                     if (!owner || owner == account) {
                        owner = account;
                     } else {
                        //contradiction found: different owners certified for the same identity
                        return 0;
                     }
                  }
               } else {
                  // bad row - skip it
               }
<<<<<<< HEAD
            }
=======
               ++itr;
>>>>>>> 87345533
            }
            return owner;
         }

         static identity_name get_identity_for_account( account_name acnt ) {
            //  check what identity the account has self certified owner
            //  verify that a trusted certifier has confirmed owner
            auto identity = get_claimed_identity(acnt);
            return (identity != 0 && acnt == get_owner_for_identity(identity)) ? identity : 0;
         }

         static bool is_trusted_by( account_name trusted, account_name by ) {
<<<<<<< HEAD
            auto res = trust_table::exists(trusted, by);
            return res;

=======
            trust_table t( code, by );
            return t.find( trusted );
>>>>>>> 87345533
         }

         static bool is_trusted( account_name acnt ) {
            account_name active_producers[21];
            auto count = get_active_producers( active_producers, sizeof(active_producers) );
            for( size_t i = 0; i < count; ++i ) {
               if( active_producers[i] == acnt )
                  return true;
            }
            for( size_t i = 0; i < count; ++i ) {
               if( is_trusted_by( acnt, active_producers[i] ) )
                  return true;
            }
            return false;
         }

         static void on( const settrust& t ) {
            require_auth( t.trustor );
            require_recipient( t.trusting );

            trust_table table( code, t.trustor );
            auto ptr = table.find(t.trusting);
            if (!ptr && t.trust > 0) {
               table.emplace( t.trustor, [&](trustrow& row) {
                     row.account = t.trusting;
                  });
            } else if (ptr && t.trust == 0) {
               table.remove(*ptr);
            }
         }

         static void on( const create& c ) {
            require_auth( c.creator );
            idents_table t( code, code);
            auto ptr = t.find( c.identity );
            eosio_assert( !ptr, "identity already exists" );
            eosio_assert( c.identity != 0, "identity=0 is not allowed" );
            t.emplace(c.creator, [&](identrow& i) {
                  i.identity = c.identity;
                  i.creator = c.creator;
               });
         }

         static void on( const certprop& cert ) {
            require_auth( cert.certifier );
            if( cert.bill_storage_to != cert.certifier )
               require_auth( cert.bill_storage_to );

            idents_table t( code, code );
            auto ptr = t.find( cert.identity );
            eosio_assert( ptr != nullptr, "identity does not exist" );

            /// the table exists in the scope of the identity
            certs_table certs( code, cert.identity );
            bool trusted = is_trusted( cert.certifier );

            for( const auto& value : cert.values ) {
               auto idx = certs.template get_index<N(bytuple)>();
               if (value.confidence) {
                  eosio_assert(value.type.size() <= 32, "certrow::type should be not longer than 32 bytes");
                  auto itr = idx.lower_bound( certrow::key(value.property, trusted, cert.certifier) );

                  if (itr != idx.end() && itr->property == value.property && itr->trusted == trusted && itr->certifier == cert.certifier) {
                     certs.update(*itr, 0, [&](certrow& row) {
                           row.confidence = value.confidence;
                           row.type       = value.type;
                           row.data       = value.data;
                        });
                  } else {
<<<<<<< HEAD
                     certs.emplace(code, [&](certrow& row) {
=======
                     auto pk = certs.available_primary_key();
                     certs.emplace(code, [&](certrow& row) {
                           row.id = pk;
>>>>>>> 87345533
                           row.property   = value.property;
                           row.trusted    = trusted;
                           row.certifier  = cert.certifier;
                           row.confidence = value.confidence;
                           row.type       = value.type;
                           row.data       = value.data;
                        });
                  }

                  auto itr_old = idx.lower_bound( certrow::key(value.property, !trusted, cert.certifier) );
                  if (itr_old != idx.end() && itr_old->property == value.property && itr_old->trusted == !trusted && itr_old->certifier == cert.certifier) {
                     certs.remove(*itr_old);
                  }

                  //special handling for owner
                  if (value.property == N(owner)) {
                     eosio_assert(sizeof(account_name) == value.data.size(), "data size doesn't match account_name size");
                     account_name acnt = *reinterpret_cast<const account_name*>(value.data.data());
                     if (cert.certifier == acnt) { //only self-certitication affects accounts_table
                        accounts_table::set( cert.identity, acnt );
                     }
                  }
               } else {
<<<<<<< HEAD
                  auto itr1 = idx.lower_bound( certrow::key(value.property, trusted, cert.certifier) );
                  if (itr1 != idx.end() && itr1->property == value.property && itr1->trusted == !trusted && itr1->certifier == cert.certifier) {
                     certs.remove(*itr1);
                  }
                  auto itr2 = idx.lower_bound( certrow::key(value.property, !trusted, cert.certifier) );
                  if (itr2 != idx.end() && itr2->property == value.property && itr2->trusted == !trusted && itr2->certifier == cert.certifier) {
                     certs.remove(*itr2);
=======
                  bool removed = false;
                  auto itr = idx.lower_bound( certrow::key(value.property, trusted, cert.certifier) );
                  if (itr != idx.end() && itr->property == value.property && itr->trusted == trusted && itr->certifier == cert.certifier) {
                     certs.remove(*itr);
                  } else {
                     removed = true;
                  }
                  itr = idx.lower_bound( certrow::key(value.property, !trusted, cert.certifier) );
                  if (itr != idx.end() && itr->property == value.property && itr->trusted == !trusted && itr->certifier == cert.certifier) {
                     certs.remove(*itr);
                  } else {
                     removed = true;
>>>>>>> 87345533
                  }
                  //special handling for owner
                  if (value.property == N(owner)) {
                     eosio_assert(sizeof(account_name) == value.data.size(), "data size doesn't match account_name size");
                     account_name acnt = *reinterpret_cast<const account_name*>(value.data.data());
                     if (cert.certifier == acnt) { //only self-certitication affects accounts_table
                        accounts_table::remove( acnt );
                     }
                  }
               }
            }
         }

         static void apply( account_name c, action_name act) {
            eosio::dispatch<contract, create, certprop, settrust>(c,act);
         }

   };

} /// namespace identity<|MERGE_RESOLUTION|>--- conflicted
+++ resolved
@@ -3,19 +3,12 @@
 #include <eosiolib/chain.h>
 #include <eosiolib/dispatcher.hpp>
 #include <eosiolib/singleton.hpp>
-<<<<<<< HEAD
-#include <eosiolib/table.hpp>
-=======
->>>>>>> 87345533
 #include <eosiolib/multi_index.hpp>
 #include <eosiolib/vector.hpp>
-#include <eosiolib/print.hpp>
-#include <eosiolib/fixed_key.hpp>
 
 namespace identity {
    using eosio::action_meta;
    using eosio::singleton;
-   using eosio::print;
    using eosio::key256;
    using std::string;
    using std::vector;
@@ -124,12 +117,6 @@
             EOSLIB_SERIALIZE( settrust, (trustor)(trusting)(trust) )
          };
 
-<<<<<<< HEAD
-         /**
-          * Defines an object in an i64i64i64 table
-          */
-=======
->>>>>>> 87345533
          struct certrow {
             uint64_t            id;
             property_name       property;
@@ -139,32 +126,19 @@
             string              type;
             vector<char>        data;
             uint64_t primary_key() const { return id; }
-<<<<<<< HEAD
             /* constexpr */ static key256 key(uint64_t property, uint64_t trusted, uint64_t certifier) {
                /*
                key256 key;
-=======
-            constexpr static uint256 key(uint64_t property, uint64_t trusted, uint64_t certifier) {
-               uint256 key;
->>>>>>> 87345533
                key.uint64s[0] = property;
                key.uint64s[1] = trusted;
                key.uint64s[2] = certifier;
                key.uint64s[3] = 0;
-<<<<<<< HEAD
                */
                return key256::make_from_word_sequence<uint64_t>(property, trusted, certifier);
             }
             key256 get_key() const { return key(property, trusted, certifier); }
 
-            EOSLIB_SERIALIZE( certrow , (property)(trusted)(certifier)(confidence)(type)(data) )
-=======
-               return key;
-            }
-            uint256 get_key() const { return key(property, trusted, certifier); };
-
             EOSLIB_SERIALIZE( certrow , (property)(trusted)(certifier)(confidence)(type)(data)(id) )
->>>>>>> 87345533
          };
 
          struct identrow {
@@ -179,22 +153,13 @@
          struct trustrow {
             account_name account;
 
-<<<<<<< HEAD
-            EOSLIB_SERIALIZE( trustrow , (account)(trusted) )
-         };
-
-         //typedef table_i64i64i64<code, N(certs), code, certrow>  certs_table;
+            uint64_t primary_key() const { return account; }
+
+            EOSLIB_SERIALIZE( trustrow, (account) );
+         };
+
          typedef eosio::multi_index<N(certs), certrow,
                                     eosio::indexed_by< N(bytuple), eosio::const_mem_fun<certrow, key256, &certrow::get_key> >
-=======
-            uint64_t primary_key() const { return account; }
-
-            EOSLIB_SERIALIZE( trustrow, (account) );
-         };
-
-         typedef eosio::multi_index<N(certs), certrow,
-                                    eosio::index_by<0, N(bytuple), certrow, eosio::const_mem_fun<certrow, uint256, &certrow::get_key>, N(certs) >
->>>>>>> 87345533
                                     > certs_table;
          typedef eosio::multi_index<N(ident), identrow> idents_table;
          typedef singleton<code, N(account), code, identity_name>  accounts_table;
@@ -236,24 +201,15 @@
                } else {
                   // bad row - skip it
                }
-<<<<<<< HEAD
-=======
                ++itr;
->>>>>>> 87345533
             }
             if (owner) {
                //owner found, no contradictions among certifications flaged as trusted
                return owner;
             }
             // trusted certification not found
-<<<<<<< HEAD
-            // let's see if some of untrusted certifications became trusted
-            {
-            auto itr = idx.lower_bound(certrow::key(N(owner), 0, 0));
-=======
             // let's see if any untrusted certifications became trusted
             itr = idx.lower_bound(certrow::key(N(owner), 0, 0));
->>>>>>> 87345533
             while (itr != idx.end() && itr->property == N(owner) && !itr->trusted) {
                if (sizeof(account_name) == itr->data.size()) {
                   account_name account = *reinterpret_cast<const account_name*>(itr->data.data());
@@ -274,11 +230,7 @@
                } else {
                   // bad row - skip it
                }
-<<<<<<< HEAD
-            }
-=======
                ++itr;
->>>>>>> 87345533
             }
             return owner;
          }
@@ -291,14 +243,8 @@
          }
 
          static bool is_trusted_by( account_name trusted, account_name by ) {
-<<<<<<< HEAD
-            auto res = trust_table::exists(trusted, by);
-            return res;
-
-=======
             trust_table t( code, by );
             return t.find( trusted );
->>>>>>> 87345533
          }
 
          static bool is_trusted( account_name acnt ) {
@@ -368,13 +314,9 @@
                            row.data       = value.data;
                         });
                   } else {
-<<<<<<< HEAD
-                     certs.emplace(code, [&](certrow& row) {
-=======
                      auto pk = certs.available_primary_key();
                      certs.emplace(code, [&](certrow& row) {
                            row.id = pk;
->>>>>>> 87345533
                            row.property   = value.property;
                            row.trusted    = trusted;
                            row.certifier  = cert.certifier;
@@ -398,15 +340,6 @@
                      }
                   }
                } else {
-<<<<<<< HEAD
-                  auto itr1 = idx.lower_bound( certrow::key(value.property, trusted, cert.certifier) );
-                  if (itr1 != idx.end() && itr1->property == value.property && itr1->trusted == !trusted && itr1->certifier == cert.certifier) {
-                     certs.remove(*itr1);
-                  }
-                  auto itr2 = idx.lower_bound( certrow::key(value.property, !trusted, cert.certifier) );
-                  if (itr2 != idx.end() && itr2->property == value.property && itr2->trusted == !trusted && itr2->certifier == cert.certifier) {
-                     certs.remove(*itr2);
-=======
                   bool removed = false;
                   auto itr = idx.lower_bound( certrow::key(value.property, trusted, cert.certifier) );
                   if (itr != idx.end() && itr->property == value.property && itr->trusted == trusted && itr->certifier == cert.certifier) {
@@ -419,7 +352,6 @@
                      certs.remove(*itr);
                   } else {
                      removed = true;
->>>>>>> 87345533
                   }
                   //special handling for owner
                   if (value.property == N(owner)) {
