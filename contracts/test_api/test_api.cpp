/**
 *  @file
 *  @copyright defined in eos/LICENSE.txt
 */
#include <eosiolib/eosio.hpp>

#include "test_api.hpp"
#include "test_action.cpp"
#include "test_print.cpp"
#include "test_types.cpp"
#include "test_fixedpoint.cpp"
#include "test_math.cpp"
#include "test_compiler_builtins.cpp"
#include "test_real.cpp"
#include "test_crypto.cpp"
#include "test_chain.cpp"
#include "test_transaction.cpp"
#include "test_checktime.cpp"
#include "test_permission.cpp"

account_name global_receiver;

extern "C" {
   void apply( uint64_t receiver, uint64_t code, uint64_t action ) {
      if ( action == N(cf_action) ) {
         test_action::test_cf_action();
         return;
      }
      WASM_TEST_HANDLER(test_action, assert_true_cf);

      require_auth(code);

      //test_types
      WASM_TEST_HANDLER(test_types, types_size);
      WASM_TEST_HANDLER(test_types, char_to_symbol);
      WASM_TEST_HANDLER(test_types, string_to_name);
      WASM_TEST_HANDLER(test_types, name_class);

      //test_compiler_builtins
      WASM_TEST_HANDLER(test_compiler_builtins, test_multi3);
      WASM_TEST_HANDLER(test_compiler_builtins, test_divti3);
      WASM_TEST_HANDLER(test_compiler_builtins, test_divti3_by_0);
      WASM_TEST_HANDLER(test_compiler_builtins, test_udivti3);
      WASM_TEST_HANDLER(test_compiler_builtins, test_udivti3_by_0);
      WASM_TEST_HANDLER(test_compiler_builtins, test_modti3);
      WASM_TEST_HANDLER(test_compiler_builtins, test_modti3_by_0);
      WASM_TEST_HANDLER(test_compiler_builtins, test_umodti3);
      WASM_TEST_HANDLER(test_compiler_builtins, test_umodti3_by_0);
      WASM_TEST_HANDLER(test_compiler_builtins, test_lshlti3);
      WASM_TEST_HANDLER(test_compiler_builtins, test_lshrti3);
      WASM_TEST_HANDLER(test_compiler_builtins, test_ashlti3);
      WASM_TEST_HANDLER(test_compiler_builtins, test_ashrti3);

      //test_action
      WASM_TEST_HANDLER(test_action, read_action_normal);
      WASM_TEST_HANDLER(test_action, read_action_to_0);
      WASM_TEST_HANDLER(test_action, read_action_to_64k);
      WASM_TEST_HANDLER_EX(test_action, require_notice);
      WASM_TEST_HANDLER(test_action, require_auth);
      WASM_TEST_HANDLER(test_action, assert_false);
      WASM_TEST_HANDLER(test_action, assert_true);
      WASM_TEST_HANDLER(test_action, now);
      WASM_TEST_HANDLER(test_action, test_abort);
      WASM_TEST_HANDLER_EX(test_action, test_current_receiver);
      WASM_TEST_HANDLER(test_action, test_current_sender);
      WASM_TEST_HANDLER(test_action, test_publication_time);

      // test named actions
      // We enforce action name matches action data type name, so name mangling will not work for these tests.
      if ( action == N(dummy_action) ) {
         test_action::test_dummy_action();
         return;
      }
      //test_print
      WASM_TEST_HANDLER(test_print, test_prints);
      WASM_TEST_HANDLER(test_print, test_prints_l);
      WASM_TEST_HANDLER(test_print, test_printi);
      WASM_TEST_HANDLER(test_print, test_printui);
      WASM_TEST_HANDLER(test_print, test_printi128);
      WASM_TEST_HANDLER(test_print, test_printn);

      //test_math
      WASM_TEST_HANDLER(test_math, test_multeq);
      WASM_TEST_HANDLER(test_math, test_diveq);
      WASM_TEST_HANDLER(test_math, test_i64_to_double);
      WASM_TEST_HANDLER(test_math, test_double_to_i64);
      WASM_TEST_HANDLER(test_math, test_diveq_by_0);
      WASM_TEST_HANDLER(test_math, test_double_api);
      WASM_TEST_HANDLER(test_math, test_double_api_div_0);

      //test crypto
      WASM_TEST_HANDLER(test_crypto, test_recover_key);
      WASM_TEST_HANDLER(test_crypto, test_recover_key_assert_true);
      WASM_TEST_HANDLER(test_crypto, test_recover_key_assert_false);
      WASM_TEST_HANDLER(test_crypto, test_sha1);
      WASM_TEST_HANDLER(test_crypto, test_sha256);
      WASM_TEST_HANDLER(test_crypto, test_sha512);
      WASM_TEST_HANDLER(test_crypto, test_ripemd160);
      WASM_TEST_HANDLER(test_crypto, sha1_no_data);
      WASM_TEST_HANDLER(test_crypto, sha256_no_data);
      WASM_TEST_HANDLER(test_crypto, sha512_no_data);
      WASM_TEST_HANDLER(test_crypto, ripemd160_no_data);
      WASM_TEST_HANDLER(test_crypto, sha256_null);
      WASM_TEST_HANDLER(test_crypto, assert_sha256_false);
      WASM_TEST_HANDLER(test_crypto, assert_sha256_true);
      WASM_TEST_HANDLER(test_crypto, assert_sha1_false);
      WASM_TEST_HANDLER(test_crypto, assert_sha1_true);
      WASM_TEST_HANDLER(test_crypto, assert_sha512_false);
      WASM_TEST_HANDLER(test_crypto, assert_sha512_true);
      WASM_TEST_HANDLER(test_crypto, assert_ripemd160_false);
      WASM_TEST_HANDLER(test_crypto, assert_ripemd160_true);

      //test transaction
      WASM_TEST_HANDLER(test_transaction, test_tapos_block_num);
      WASM_TEST_HANDLER(test_transaction, test_tapos_block_prefix);
      WASM_TEST_HANDLER(test_transaction, send_action);
      WASM_TEST_HANDLER(test_transaction, send_action_inline_fail);
      WASM_TEST_HANDLER(test_transaction, send_action_empty);
      WASM_TEST_HANDLER(test_transaction, send_action_large);
      WASM_TEST_HANDLER(test_transaction, send_action_recurse);
      WASM_TEST_HANDLER(test_transaction, test_read_transaction);
      WASM_TEST_HANDLER(test_transaction, test_transaction_size);
<<<<<<< HEAD
      WASM_TEST_HANDLER_EX(test_transaction, send_transaction);
      WASM_TEST_HANDLER_EX(test_transaction, send_transaction_empty);
      WASM_TEST_HANDLER_EX(test_transaction, send_transaction_large);
      WASM_TEST_HANDLER_EX(test_transaction, send_action_sender);
=======
      WASM_TEST_HANDLER(test_transaction, send_transaction);
      WASM_TEST_HANDLER(test_transaction, send_transaction_empty);
      WASM_TEST_HANDLER(test_transaction, send_transaction_large);
      WASM_TEST_HANDLER(test_transaction, send_action_sender);
      WASM_TEST_HANDLER(test_transaction, send_transaction_expiring_late);
>>>>>>> 5b2695b1
      WASM_TEST_HANDLER(test_transaction, deferred_print);
      WASM_TEST_HANDLER_EX(test_transaction, send_deferred_transaction);
      WASM_TEST_HANDLER(test_transaction, cancel_deferred_transaction);
      WASM_TEST_HANDLER(test_transaction, send_cf_action);
      WASM_TEST_HANDLER(test_transaction, send_cf_action_fail);
      WASM_TEST_HANDLER(test_transaction, read_inline_action);
      WASM_TEST_HANDLER(test_transaction, read_inline_cf_action);

      //test chain
      WASM_TEST_HANDLER(test_chain, test_activeprods);

      // test fixed_point
      WASM_TEST_HANDLER(test_fixedpoint, create_instances);
      WASM_TEST_HANDLER(test_fixedpoint, test_addition);
      WASM_TEST_HANDLER(test_fixedpoint, test_subtraction);
      WASM_TEST_HANDLER(test_fixedpoint, test_multiplication);
      WASM_TEST_HANDLER(test_fixedpoint, test_division);
      WASM_TEST_HANDLER(test_fixedpoint, test_division_by_0);

      // test double
      WASM_TEST_HANDLER(test_real, create_instances);
      WASM_TEST_HANDLER(test_real, test_addition);
      WASM_TEST_HANDLER(test_real, test_multiplication);
      WASM_TEST_HANDLER(test_real, test_division);
      WASM_TEST_HANDLER(test_real, test_division_by_0);

      // test checktime
      WASM_TEST_HANDLER(test_checktime, checktime_pass);
      WASM_TEST_HANDLER(test_checktime, checktime_failure);

      // test permission
      WASM_TEST_HANDLER_EX(test_permission, check_authorization);

      //unhandled test call
      eosio_assert(false, "Unknown Test");

   }
}<|MERGE_RESOLUTION|>--- conflicted
+++ resolved
@@ -120,18 +120,11 @@
       WASM_TEST_HANDLER(test_transaction, send_action_recurse);
       WASM_TEST_HANDLER(test_transaction, test_read_transaction);
       WASM_TEST_HANDLER(test_transaction, test_transaction_size);
-<<<<<<< HEAD
       WASM_TEST_HANDLER_EX(test_transaction, send_transaction);
       WASM_TEST_HANDLER_EX(test_transaction, send_transaction_empty);
       WASM_TEST_HANDLER_EX(test_transaction, send_transaction_large);
       WASM_TEST_HANDLER_EX(test_transaction, send_action_sender);
-=======
-      WASM_TEST_HANDLER(test_transaction, send_transaction);
-      WASM_TEST_HANDLER(test_transaction, send_transaction_empty);
-      WASM_TEST_HANDLER(test_transaction, send_transaction_large);
-      WASM_TEST_HANDLER(test_transaction, send_action_sender);
-      WASM_TEST_HANDLER(test_transaction, send_transaction_expiring_late);
->>>>>>> 5b2695b1
+      WASM_TEST_HANDLER_EX(test_transaction, send_transaction_expiring_late);
       WASM_TEST_HANDLER(test_transaction, deferred_print);
       WASM_TEST_HANDLER_EX(test_transaction, send_deferred_transaction);
       WASM_TEST_HANDLER(test_transaction, cancel_deferred_transaction);
