/**
 *  @file
 *  @copyright defined in eos/LICENSE.txt
 */
#pragma once

typedef unsigned long long u64;
typedef unsigned int u32;
static constexpr u32 DJBH(const char* cp)
{
  u32 hash = 5381;
  while (*cp)
      hash = 33 * hash ^ (unsigned char) *cp++;
  return hash;
}

static constexpr u64 WASM_TEST_ACTION(const char* cls, const char* method)
{
  return u64(DJBH(cls)) << 32 | u64(DJBH(method));
}

#define WASM_TEST_HANDLER(CLASS, METHOD) \
  if( action == WASM_TEST_ACTION(#CLASS, #METHOD) ) { \
     CLASS::METHOD(); \
     return; \
  }
   
#pragma pack(push, 1)
struct dummy_action {
  char a; //1
  unsigned long long b; //8
  int  c; //4
};

struct u128_action {
  unsigned __int128  values[3]; //16*3
};
#pragma pack(pop)

static_assert( sizeof(dummy_action) == 13 , "unexpected packing" );
static_assert( sizeof(u128_action) == 16*3 , "unexpected packing" );

struct test_types {
  static void types_size();
  static void char_to_symbol();
  static void string_to_name();
  static void name_class();
};

struct test_print {
  static void test_prints();
  static void test_prints_l();
  static void test_printi();
  static void test_printi128();
  static void test_printn();
};

#define DUMMY_ACTION_DEFAULT_A 0x45
#define DUMMY_ACTION_DEFAULT_B 0xab11cd1244556677
#define DUMMY_ACTION_DEFAULT_C 0x7451ae12

struct test_action {

  static void read_action_normal();
  static void read_action_to_0();
  static void read_action_to_64k();
  static void require_notice();
  static void require_auth();
  static void assert_false();
  static void assert_true();
  static void now();
  static void test_abort();
  static void test_current_receiver();
  static void test_current_sender();
  static void test_publication_time();
};

struct test_math {
  static void test_multeq();
  static void test_diveq();
  static void test_diveq_by_0();
  static void test_double_api();
  static void test_double_api_div_0();
  static void test_i64_to_double();
  static void test_double_to_i64();
};

struct test_db {
<<<<<<< HEAD
   static void key_i64_general();
   static void key_i64_remove_all();
   static void key_i64_small_load();
   static void key_i64_small_store();
   static void key_i64_store_scope();
   static void key_i64_remove_scope();
   static void key_i64_not_found();
   static void key_i64_front_back();

   static void key_i128i128_general();
   static void key_i64i64i64_general();
   static void key_str_general();
   static void key_str_table();

   static void key_str_setup_limit();
   static void key_str_min_exceed_limit();
   static void key_str_under_limit();
   static void key_str_available_space_exceed_limit();
   static void key_str_another_under_limit();

   static void key_i64_setup_limit();
   static void key_i64_min_exceed_limit();
   static void key_i64_under_limit();
   static void key_i64_available_space_exceed_limit();
   static void key_i64_another_under_limit();

   static void key_i128i128_setup_limit();
   static void key_i128i128_min_exceed_limit();
   static void key_i128i128_under_limit();
   static void key_i128i128_available_space_exceed_limit();
   static void key_i128i128_another_under_limit();

   static void key_i64i64i64_setup_limit();
   static void key_i64i64i64_min_exceed_limit();
   static void key_i64i64i64_under_limit();
   static void key_i64i64i64_available_space_exceed_limit();
   static void key_i64i64i64_another_under_limit();
=======
   static unsigned int key_i64_general();
   static unsigned int key_i64_remove_all();
   static unsigned int key_i64_small_load();
   static unsigned int key_i64_small_store();
   static unsigned int key_i64_store_scope();
   static unsigned int key_i64_remove_scope();
   static unsigned int key_i64_not_found();
   static unsigned int key_i64_front_back();

   static unsigned int key_i128i128_general();
   static unsigned int key_i64i64i64_general();
   static unsigned int key_str_general();
   static unsigned int key_str_table();

   static unsigned int key_str_setup_limit();
   static unsigned int key_str_min_exceed_limit();
   static unsigned int key_str_under_limit();
   static unsigned int key_str_available_space_exceed_limit();
   static unsigned int key_str_another_under_limit();

   static unsigned int key_i64_setup_limit();
   static unsigned int key_i64_min_exceed_limit();
   static unsigned int key_i64_under_limit();
   static unsigned int key_i64_available_space_exceed_limit();
   static unsigned int key_i64_another_under_limit();

   static unsigned int key_i128i128_setup_limit();
   static unsigned int key_i128i128_min_exceed_limit();
   static unsigned int key_i128i128_under_limit();
   static unsigned int key_i128i128_available_space_exceed_limit();
   static unsigned int key_i128i128_another_under_limit();

   static unsigned int key_i64i64i64_setup_limit();
   static unsigned int key_i64i64i64_min_exceed_limit();
   static unsigned int key_i64i64i64_under_limit();
   static unsigned int key_i64i64i64_available_space_exceed_limit();
   static unsigned int key_i64i64i64_another_under_limit();
      
   static void primary_i64_general();
   static void primary_i64_lowerbound();
   static void primary_i64_upperbound();
   static void idx64_general();
   static void idx64_lowerbound();
   static void idx64_upperbound();
>>>>>>> 73d1cc5e
};

struct test_crypto {
   static void test_recover_key();
   static void test_recover_key_assert_true();
   static void test_recover_key_assert_false();
   static void test_sha1();
   static void test_sha256();
   static void test_sha512();
   static void test_ripemd160();
   static void sha1_no_data();
   static void sha256_no_data();
   static void sha512_no_data();
   static void ripemd160_no_data();
   static void sha256_null();
   static void assert_sha256_false();
   static void assert_sha1_false();
   static void assert_sha512_false();
   static void assert_ripemd160_false();
   static void assert_sha256_true();
   static void assert_sha1_true();
   static void assert_sha512_true();
   static void assert_ripemd160_true();
};

struct test_transaction {
  static void test_tapos_block_num();
  static void test_tapos_block_prefix();
  static void send_action();
  static void send_action_empty();
  static void send_action_max();
  static void send_action_large();
  static void send_action_recurse();
  static void send_action_inline_fail();
  static void test_read_transaction();
  static void test_transaction_size();
  static void send_transaction();
  static void send_transaction_empty();
  static void send_transaction_max();
  static void send_transaction_large();
  static void send_action_sender();
};

struct test_chain {
  static void test_activeprods();
};

struct test_fixedpoint {
   static void create_instances();
   static void test_addition();
   static void test_subtraction();
   static void test_multiplication();
   static void test_division();
   static void test_division_by_0();
};

struct test_real {
   static void create_instances();
   static void test_addition();
   static void test_multiplication();
   static void test_division();
   static void test_division_by_0();
};

struct test_compiler_builtins {
   static void test_multi3();
   static void test_divti3();
   static void test_divti3_by_0();
   static void test_udivti3();
   static void test_udivti3_by_0();
   static void test_modti3();
   static void test_modti3_by_0();
   static void test_umodti3();
   static void test_umodti3_by_0();
   static void test_lshlti3();
   static void test_lshrti3();
   static void test_ashlti3();
   static void test_ashrti3();
};

struct test_account {
   static void test_balance_acc1();
};

struct test_extended_memory {
	static void test_initial_buffer();
	static void test_page_memory();
	static void test_page_memory_exceeded();
	static void test_page_memory_negative_bytes();
};

struct test_memory {
   static void test_memory_allocs();
   static void test_memory_hunk();
   static void test_memory_hunks();
   static void test_memory_hunks_disjoint();
   static void test_memset_memcpy();
   static void test_memcpy_overlap_start();
   static void test_memcpy_overlap_end();
   static void test_memcmp();
};

struct test_checktime {
   static void checktime_pass();
   static void checktime_failure();
};<|MERGE_RESOLUTION|>--- conflicted
+++ resolved
@@ -86,7 +86,6 @@
 };
 
 struct test_db {
-<<<<<<< HEAD
    static void key_i64_general();
    static void key_i64_remove_all();
    static void key_i64_small_load();
@@ -124,52 +123,14 @@
    static void key_i64i64i64_under_limit();
    static void key_i64i64i64_available_space_exceed_limit();
    static void key_i64i64i64_another_under_limit();
-=======
-   static unsigned int key_i64_general();
-   static unsigned int key_i64_remove_all();
-   static unsigned int key_i64_small_load();
-   static unsigned int key_i64_small_store();
-   static unsigned int key_i64_store_scope();
-   static unsigned int key_i64_remove_scope();
-   static unsigned int key_i64_not_found();
-   static unsigned int key_i64_front_back();
-
-   static unsigned int key_i128i128_general();
-   static unsigned int key_i64i64i64_general();
-   static unsigned int key_str_general();
-   static unsigned int key_str_table();
-
-   static unsigned int key_str_setup_limit();
-   static unsigned int key_str_min_exceed_limit();
-   static unsigned int key_str_under_limit();
-   static unsigned int key_str_available_space_exceed_limit();
-   static unsigned int key_str_another_under_limit();
-
-   static unsigned int key_i64_setup_limit();
-   static unsigned int key_i64_min_exceed_limit();
-   static unsigned int key_i64_under_limit();
-   static unsigned int key_i64_available_space_exceed_limit();
-   static unsigned int key_i64_another_under_limit();
-
-   static unsigned int key_i128i128_setup_limit();
-   static unsigned int key_i128i128_min_exceed_limit();
-   static unsigned int key_i128i128_under_limit();
-   static unsigned int key_i128i128_available_space_exceed_limit();
-   static unsigned int key_i128i128_another_under_limit();
-
-   static unsigned int key_i64i64i64_setup_limit();
-   static unsigned int key_i64i64i64_min_exceed_limit();
-   static unsigned int key_i64i64i64_under_limit();
-   static unsigned int key_i64i64i64_available_space_exceed_limit();
-   static unsigned int key_i64i64i64_another_under_limit();
-      
+     
    static void primary_i64_general();
    static void primary_i64_lowerbound();
    static void primary_i64_upperbound();
+
    static void idx64_general();
    static void idx64_lowerbound();
    static void idx64_upperbound();
->>>>>>> 73d1cc5e
 };
 
 struct test_crypto {
