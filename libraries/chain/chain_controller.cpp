--- conflicted
+++ resolved
@@ -54,13 +54,8 @@
 #include <fstream>
 #include <functional>
 #include <iostream>
-<<<<<<< HEAD
 #include <chrono>
 
-=======
-
-//#include <Wren++.h>
->>>>>>> 42172d3f
 namespace eos { namespace chain {
 
 bool chain_controller::is_known_block(const block_id_type& id)const
