--- conflicted
+++ resolved
@@ -97,15 +97,9 @@
         cfg.state_size ),
     reversible_blocks( cfg.blocks_dir/config::reversible_blocks_dir_name,
         cfg.read_only ? database::read_only : database::read_write,
-<<<<<<< HEAD
-        cfg.unconfirmed_cache_size, true/*allow dirty*/ ), 
-    blog( cfg.block_log_dir ),
-    fork_db( cfg.shared_memory_dir ),
-=======
         cfg.reversible_cache_size ),
     blog( cfg.blocks_dir ),
     fork_db( cfg.state_dir ),
->>>>>>> adfbbe2b
     wasmif( cfg.wasm_runtime ),
     resource_limits( db ),
     authorization( s, db ),
