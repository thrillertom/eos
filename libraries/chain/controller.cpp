#include <eosio/chain/controller.hpp>
#include <eosio/chain/transaction_context.hpp>

#include <eosio/chain/block_log.hpp>
#include <eosio/chain/fork_database.hpp>

#include <eosio/chain/account_object.hpp>
#include <eosio/chain/scope_sequence_object.hpp>
#include <eosio/chain/block_summary_object.hpp>
#include <eosio/chain/global_property_object.hpp>
#include <eosio/chain/contract_table_objects.hpp>
#include <eosio/chain/generated_transaction_object.hpp>
#include <eosio/chain/transaction_object.hpp>

#include <eosio/chain/authorization_manager.hpp>
#include <eosio/chain/resource_limits.hpp>

#include <chainbase/chainbase.hpp>
#include <fc/io/json.hpp>

#include <eosio/chain/eosio_contract.hpp>

namespace eosio { namespace chain {

using resource_limits::resource_limits_manager;


struct pending_state {
   pending_state( database::session&& s )
   :_db_session( move(s) ){}

   database::session                  _db_session;

   block_state_ptr                    _pending_block_state;

   vector<action_receipt>             _actions;


   void push() {
      _db_session.push();
   }
};

struct controller_impl {
   controller&                    self;
   chainbase::database            db;
   block_log                      blog;
   optional<pending_state>        pending;
   block_state_ptr                head;
   fork_database                  fork_db;
   wasm_interface                 wasmif;
   resource_limits_manager        resource_limits;
   authorization_manager          authorization;
   controller::config             conf;
   bool                           replaying = false;

   typedef pair<scope_name,action_name>                   handler_key;
   map< account_name, map<handler_key, apply_handler> >   apply_handlers;

   /**
    *  Transactions that were undone by pop_block or abort_block, transactions
    *  are removed from this list if they are re-applied in other blocks. Producers
    *  can query this list when scheduling new transactions into blocks.
    */
   map<digest_type, transaction_metadata_ptr>     unapplied_transactions;

   void pop_block() {
      auto prev = fork_db.get_block( head->header.previous );
      FC_ASSERT( prev, "attempt to pop beyond last irreversible block" );
      for( const auto& t : head->trxs )
         unapplied_transactions[t->signed_id] = t;
      head = prev;
      db.undo();
   }


   void set_apply_handler( account_name contract, scope_name scope, action_name action, apply_handler v ) {
      apply_handlers[contract][make_pair(scope,action)] = v;
   }

   controller_impl( const controller::config& cfg, controller& s  )
   :self(s),
    db( cfg.shared_memory_dir,
        cfg.read_only ? database::read_only : database::read_write,
        cfg.shared_memory_size ),
    blog( cfg.block_log_dir ),
    fork_db( cfg.shared_memory_dir ),
    wasmif( cfg.wasm_runtime ),
    resource_limits( db ),
    authorization( s, db ),
    conf( cfg )
   {

#define SET_APP_HANDLER( contract, scope, action, nspace ) \
   set_apply_handler( #contract, #scope, #action, &BOOST_PP_CAT(apply_, BOOST_PP_CAT(contract, BOOST_PP_CAT(_,action) ) ) )
   SET_APP_HANDLER( eosio, eosio, newaccount, eosio );
   SET_APP_HANDLER( eosio, eosio, setcode, eosio );
   SET_APP_HANDLER( eosio, eosio, setabi, eosio );
   SET_APP_HANDLER( eosio, eosio, updateauth, eosio );
   SET_APP_HANDLER( eosio, eosio, deleteauth, eosio );
   SET_APP_HANDLER( eosio, eosio, linkauth, eosio );
   SET_APP_HANDLER( eosio, eosio, unlinkauth, eosio );
   SET_APP_HANDLER( eosio, eosio, onerror, eosio );
   SET_APP_HANDLER( eosio, eosio, postrecovery, eosio );
   SET_APP_HANDLER( eosio, eosio, passrecovery, eosio );
   SET_APP_HANDLER( eosio, eosio, vetorecovery, eosio );
   SET_APP_HANDLER( eosio, eosio, canceldelay, eosio );

   fork_db.irreversible.connect( [&]( auto b ) {
                                 on_irreversible(b);
                                 });

   }

   /**
    *  Plugins / observers listening to signals emited (such as accepted_transaction) might trigger
    *  errors and throw exceptions. Unless those exceptions are caught it could impact consensus and/or
    *  cause a node to fork.  
    *
    *  TODO: define special exceptions that can be thrown to reject transactions or blocks 
    */
   template<typename Signal, typename Arg>
   void emit( const Signal& s, Arg&& a ) { 
      try {
        s(std::forward<Arg>(a));
      } catch ( ... ) {
         elog( "signal handler threw exception" );
      }
   }


   void on_irreversible( const block_state_ptr& s ) {
      if( !blog.head() )
         blog.read_head();

      const auto& log_head = blog.head();
      FC_ASSERT( log_head );
      auto lh_block_num = log_head->block_num();

      if( s->block_num - 1  == lh_block_num ) {
         FC_ASSERT( s->block->previous == log_head->id(), "irreversible doesn't link to block log head" );
         blog.append( s->block );
      } else if( s->block_num -1 > lh_block_num ) {
         wlog( "skipped blocks..." );
         edump((s->block_num)(log_head->block_num()));
         if( s->block_num == log_head->block_num() ) {
            FC_ASSERT( s->id == log_head->id(), "", ("s->id",s->id)("hid",log_head->id()) );
         }
      }
      emit( self.irreversible_block, s );
      db.commit( s->block_num );
   }

   void init() {

      /**
      *  The fork database needs an initial block_state to be set before
      *  it can accept any new blocks. This initial block state can be found
      *  in the database (whose head block state should be irreversible) or
      *  it would be the genesis state.
      */
      if( !head ) {
         initialize_fork_db(); // set head to genesis state
      }

      FC_ASSERT( db.revision() == head->block_num, "fork database is inconsistent with shared memory",
                 ("db",db.revision())("head",head->block_num) );

      /**
       * The undoable state contains state transitions from blocks
       * in the fork database that could be reversed. Because this
       * is a new startup and the fork database is empty, we must
       * unwind that pending state. This state will be regenerated
       * when we catch up to the head block later.
       */
      //clear_all_undo();
   }

   ~controller_impl() {
      pending.reset();
      fork_db.close();

      edump((db.revision())(head->block_num)(blog.read_head()->block_num()));

      db.flush();
   }

   void add_indices() {
      db.add_index<account_index>();
      db.add_index<account_sequence_index>();

      db.add_index<table_id_multi_index>();
      db.add_index<key_value_index>();
      db.add_index<index64_index>();
      db.add_index<index128_index>();
      db.add_index<index256_index>();
      db.add_index<index_double_index>();
      db.add_index<index_long_double_index>();

      db.add_index<global_property_multi_index>();
      db.add_index<dynamic_global_property_multi_index>();
      db.add_index<block_summary_multi_index>();
      db.add_index<transaction_multi_index>();
      db.add_index<generated_transaction_multi_index>();
      db.add_index<scope_sequence_multi_index>();

      authorization.add_indices();
      resource_limits.add_indices();
   }

   void clear_all_undo() {
      // Rewind the database to the last irreversible block
      db.with_write_lock([&] {
         db.undo_all();
         /*
         FC_ASSERT(db.revision() == self.head_block_num(),
                   "Chainbase revision does not match head block num",
                   ("rev", db.revision())("head_block", self.head_block_num()));
                   */
      });
   }

   /**
    *  Sets fork database head to the genesis state.
    */
   void initialize_fork_db() {
      wlog( " Initializing new blockchain with genesis state                  " );
      producer_schedule_type initial_schedule{ 0, {{N(eosio), conf.genesis.initial_key}} };

      block_header_state genheader;
      genheader.active_schedule       = initial_schedule;
      genheader.pending_schedule      = initial_schedule;
      genheader.pending_schedule_hash = fc::sha256::hash(initial_schedule);
      genheader.header.timestamp      = conf.genesis.initial_timestamp;
      genheader.header.action_mroot   = conf.genesis.compute_chain_id();
      genheader.id                    = genheader.header.id();
      genheader.block_num             = genheader.header.block_num();

      head = std::make_shared<block_state>( genheader );
      head->block = std::make_shared<signed_block>(genheader.header);
      fork_db.set( head );
      db.set_revision( head->block_num );

      initialize_database();

      auto end = blog.read_head();
      if( end && end->block_num() > 1 ) {
         replaying = true;
         ilog( "existing block log, attempting to replay ${n} blocks", ("n",end->block_num()) );

         auto start = fc::time_point::now();
         while( auto next = blog.read_block_by_num( head->block_num + 1 ) ) {
            self.push_block( next );
            if( next->block_num() % 10 == 0 ) {
               std::cerr << std::setw(10) << next->block_num() << " of " << end->block_num() <<"\r";
            }
         }
         std::cerr<< "\n";
         auto end = fc::time_point::now();
         ilog( "replayed blocks in ${n} seconds", ("n", (end-start).count()/1000000.0) );
         replaying = false;

      } else if( !end ) {
         blog.append( head->block );
      }
   }

   void create_native_account( account_name name, const authority& owner, const authority& active, bool is_privileged = false ) {
      db.create<account_object>([&](auto& a) {
         a.name = name;
         a.creation_date = conf.genesis.initial_timestamp;
         a.privileged = is_privileged;

         if( name == config::system_account_name ) {
            a.set_abi(eosio_contract_abi(abi_def()));
         }
      });
      db.create<account_sequence_object>([&](auto & a) {
        a.name = name;
      });

      const auto& owner_permission  = authorization.create_permission(name, config::owner_name, 0,
                                                                      owner, conf.genesis.initial_timestamp );
      const auto& active_permission = authorization.create_permission(name, config::active_name, owner_permission.id,
                                                                      active, conf.genesis.initial_timestamp );

      resource_limits.initialize_account(name);
      resource_limits.add_pending_account_ram_usage(
         name,
         (int64_t)(config::billable_size_v<permission_object> + owner_permission.auth.get_billable_size())
      );
      resource_limits.add_pending_account_ram_usage(
         name,
         (int64_t)(config::billable_size_v<permission_object> + active_permission.auth.get_billable_size())
      );
   }

   void initialize_database() {
      // Initialize block summary index
      for (int i = 0; i < 0x10000; i++)
         db.create<block_summary_object>([&](block_summary_object&) {});

      const auto& tapos_block_summary = db.get<block_summary_object>(1);
      db.modify( tapos_block_summary, [&]( auto& bs ) {
        bs.block_id = head->id;
      });

      db.create<global_property_object>([&](auto& gpo ){
        gpo.configuration = conf.genesis.initial_configuration;
      });
      db.create<dynamic_global_property_object>([](auto&){});

      authorization.initialize_database();
      resource_limits.initialize_database();

      authority system_auth(conf.genesis.initial_key);
      create_native_account( config::system_account_name, system_auth, system_auth, true );

      auto empty_authority = authority(1, {}, {});
      auto active_producers_authority = authority(1, {}, {});
      active_producers_authority.accounts.push_back({{config::system_account_name, config::active_name}, 1});

      create_native_account( config::nobody_account_name, empty_authority, empty_authority );
      create_native_account( config::producers_account_name, empty_authority, active_producers_authority );
      const auto& active_permission       = authorization.get_permission({config::producers_account_name, config::active_name});
      const auto& majority_permission     = authorization.create_permission( config::producers_account_name,
                                                                             config::majority_producers_permission_name,
                                                                             active_permission.id,
                                                                             active_producers_authority,
                                                                             conf.genesis.initial_timestamp );
      const auto& minority_permission     = authorization.create_permission( config::producers_account_name,
                                                                             config::minority_producers_permission_name,
                                                                             majority_permission.id,
                                                                             active_producers_authority,
                                                                             conf.genesis.initial_timestamp );
      const auto& any_producer_permission = authorization.create_permission( config::producers_account_name,
                                                                             config::any_producer_permission_name,
                                                                             minority_permission.id,
                                                                             active_producers_authority,
                                                                             conf.genesis.initial_timestamp );
   }



   void commit_block( bool add_to_fork_db ) {
      if( add_to_fork_db ) {
         pending->_pending_block_state->validated = true;
         auto new_bsp = fork_db.add( pending->_pending_block_state );
         head = fork_db.head();
         FC_ASSERT( new_bsp == head, "committed block did not become the new head in fork database" );
      }

      //ilog((fc::json::to_pretty_string(*pending->_pending_block_state->block)));
      emit( self.accepted_block, pending->_pending_block_state );
      pending->push();
      pending.reset();

      self.log_irreversible_blocks();
   }

   transaction_trace_ptr apply_onerror( const generated_transaction_object& gto,
                                        fc::time_point deadline,
                                        uint64_t cpu_usage,
                                        fc::time_point start                     ) {
      signed_transaction etrx;
      // Deliver onerror action containing the failed deferred transaction directly back to the sender.
      etrx.actions.emplace_back( vector<permission_level>{{gto.sender,config::active_name}},
                                 gto.sender, onerror::get_name(),
                                 fc::raw::pack( onerror( gto.sender_id, gto.packed_trx.data(), gto.packed_trx.size() ) ) );
      etrx.expiration = self.pending_block_time() + fc::microseconds(999'999); // Round up to avoid appearing expired
      etrx.set_reference_block( self.head_block_id() );

      transaction_trace_ptr trace;
      try {
         transaction_context trx_context( trace, self, etrx, etrx.id(), deadline, true, 0, cpu_usage );
         trx_context.exec(); // Automatically rounds up network and CPU usage in trace and bills payers if successful
         trace->elapsed = fc::time_point::now() - start;

         auto orig_block_transactions_size = pending->_pending_block_state->block->transactions.size();
         auto orig_state_actions_size      = pending->_actions.size();
         try {
            trace->receipt = push_receipt( gto.trx_id, transaction_receipt::soft_fail, trace->cpu_usage, trace->net_usage );
            fc::move_append( pending->_actions, move(trx_context.executed) );

            remove_scheduled_transaction( gto );

<<<<<<< HEAD
            self.applied_transaction( trace );
=======
      emit( self.applied_transaction, trx_context.trace );
      trx_context.squash();
>>>>>>> 09bd86e2

            trx_context.squash();
            return trace;
         } catch( ... ) {
            pending->_pending_block_state->block->transactions.resize(orig_block_transactions_size);
            pending->_actions.resize(orig_state_actions_size);
            throw;
         }
      } catch( const fc::exception& e ) {
         trace->hard_except = e;
         trace->hard_except_ptr = std::current_exception();
      }
      return trace;
   }

   void remove_scheduled_transaction( const generated_transaction_object& gto, bool expire = false ) {
      if( expire ) {
         push_receipt( gto.trx_id, transaction_receipt::expired, 0, 0 );
      }

      resource_limits.add_pending_account_ram_usage(gto.payer,
                                     -(config::billable_size_v<generated_transaction_object> + gto.packed_trx.size()));

      db.remove( gto );
   }

   void push_scheduled_transaction( const generated_transaction_object& gto, fc::time_point deadline  )
   { try {
      auto undo_session = db.start_undo_session(true);

      fc::datastream<const char*> ds( gto.packed_trx.data(), gto.packed_trx.size() );

      FC_ASSERT( gto.delay_until <= self.pending_block_time(), "this transaction isn't ready",
                 ("gto.delay_until",gto.delay_until)("pbt",self.pending_block_time())          );
      if( gto.expiration < self.pending_block_time() ) {
         remove_scheduled_transaction( gto, true ); // expire the transaction
         return;
      }

      optional<fc::exception> soft_except;
      optional<fc::exception> hard_except;
      std::exception_ptr except_ptr;
      std::exception_ptr hard_except_ptr;

      auto start = fc::time_point::now();
      transaction_trace_ptr trace;
      flat_set<account_name>  bill_to_accounts;
      uint64_t max_cpu;
      bool abort_on_error = false;
      try {
         signed_transaction dtrx;
         fc::raw::unpack(ds,static_cast<transaction&>(dtrx) );

         transaction_context trx_context( trace, self, dtrx, gto.trx_id, deadline, gto.published );
         bill_to_accounts = trx_context.bill_to_accounts;
         max_cpu = trx_context.max_cpu;
         trx_context.exec(); // Automatically rounds up network and CPU usage in trace and bills payers if successful
         trace->elapsed = fc::time_point::now() - start;

         fc::move_append( pending->_actions, move(trx_context.executed) );

         trx_context.trace->receipt = push_receipt( gto.trx_id,
                                                    transaction_receipt::executed,
                                                    trace->cpu_usage,
                                                    trace->net_usage );

         remove_scheduled_transaction( gto );

<<<<<<< HEAD
         try {
            self.applied_transaction( trx_context.trace );
         } catch( ... ) {
            abort_on_error = true;
            throw;
         }
=======
         emit( self.applied_transaction, trx_context.trace );
>>>>>>> 09bd86e2
         trx_context.squash();
         undo_session.squash();
         return;
      } catch( const fc::exception& e ) {
         if( abort_on_error ) // abort_on_error should  normally should not be set at this point, but if it is then that means
            throw;            // something went wrong while emitting the applied_transaction signal and we should abort
         trace->soft_except = e;
         trace->soft_except_ptr = std::current_exception();
         trace->elapsed = fc::time_point::now() - start;
      }
      // Only soft or hard failure logic below:

      // Make sure failure was not due to problems with deserializing the deferred transaction.
      FC_ASSERT( bool(trace), "failed to deserialize transaction" );

      if( gto.sender != account_name() ) {
         // Attempt error handling for the generated transaction.
         edump((soft_except->to_detail_string()));
<<<<<<< HEAD
         auto error_trace = apply_onerror( gto, deadline, trace->cpu_usage, start );
         error_trace->failed_dtrx_trace = trace;
         trace = error_trace;
         if( !trace->hard_except_ptr ) {
            undo_session.squash();
            return;
=======
         try {
            auto trace = apply_onerror( gto, deadline, apply_cpu_usage  );
            trace->soft_except = soft_except;
            emit( self.applied_transaction, trace );
         } catch ( const fc::exception& e ) {
            hard_except = e;
            trace->hard_except_ptr = std::current_exception();
>>>>>>> 09bd86e2
         }
      } else {
         // Soft failures are not allowed for delayed transactions; upgrade to hard failure.
         trace->hard_except     = std::move(trace->soft_except);
         trace->soft_except.reset();
         trace->hard_except_ptr = trace->soft_except_ptr;
         trace->soft_except_ptr = nullptr;
      }
      // Only hard failure logic below:

      trace->cpu_usage = ((trace->cpu_usage + 1023)/1024)*1024; // Round up cpu_usage to nearest multiple of 1024
      trace->cpu_usage = std::min(trace->cpu_usage, max_cpu);
      resource_limits.add_transaction_usage( bill_to_accounts, trace->cpu_usage, 0,
                                             block_timestamp_type(self.pending_block_time()).slot ); // Should never fail
      trace->elapsed = fc::time_point::now() - start;

      trace->receipt = push_receipt( gto.trx_id, transaction_receipt::hard_fail, trace->cpu_usage, 0 );

      remove_scheduled_transaction( gto );

<<<<<<< HEAD
      self.applied_transaction( trace );

      undo_session.squash();
   } FC_CAPTURE_AND_RETHROW() } /// push_scheduled_transaction
=======
      emit( self.applied_transaction, trace );
   } /// push_scheduled_transaction
>>>>>>> 09bd86e2


   /**
    *  Adds the transaction receipt to the pending block and returns it.
    */
   template<typename T>
   const transaction_receipt& push_receipt( const T& trx, transaction_receipt_header::status_enum status,
                                            uint64_t cpu_usage, uint64_t net_usage ) {
      uint64_t kcpu_usage      = cpu_usage / 1024;
      uint64_t net_usage_words = net_usage / 8;
      FC_ASSERT( kcpu_usage*1024 == cpu_usage, "cpu_usage is not divisible by 1024" );
      FC_ASSERT( net_usage_words*8 == net_usage, "net_usage is not divisible by 8" );
      pending->_pending_block_state->block->transactions.emplace_back( trx );
      transaction_receipt& r = pending->_pending_block_state->block->transactions.back();
      r.kcpu_usage           = kcpu_usage;
      r.net_usage_words      = net_usage_words;
      r.status               = status;
      return r;
   }

   bool push_next_unapplied_transaction( fc::time_point deadline ) {
      auto itr = unapplied_transactions.begin();
      if( itr == unapplied_transactions.end() )
         return false;

      // Intentionally copy transaction_metadata_ptr because it will be removed from unapplied_transactions and make the const& dangling.
      push_transaction( transaction_metadata_ptr(itr->second), deadline );
      return true;
   }

   void transaction_trace_notify( const transaction_metadata_ptr& trx, const transaction_trace_ptr& trace ) {
      if( trx->on_result ) {
         (trx->on_result)(trace);
         trx->on_result = decltype(trx->on_result)(); //assign empty std::function
      }
   }

   /**
    *  This is the entry point for new transactions to the block state. It will check authorization and
    *  determine whether to execute it now or to delay it. Lastly it inserts a transaction receipt into
    *  the pending block.
    */
   void push_transaction( const transaction_metadata_ptr& trx,
                          fc::time_point deadline = fc::time_point::maximum(),
                          bool implicit = false )
   { try {
      if( deadline == fc::time_point() ) {
         unapplied_transactions[trx->signed_id] = trx;
         return;
      }

      auto start = fc::time_point::now();
      transaction_trace_ptr trace;
      try {
         unapplied_transactions.erase( trx->signed_id );

         transaction_context trx_context( trace, self, trx->trx, trx->id, deadline,
                                          implicit, ( implicit ? 0 : trx->packed_trx.get_billable_size() ) );

         fc::microseconds required_delay(0);
         if( !implicit ) {
            required_delay = limit_delay( authorization.check_authorization( trx->trx.actions, trx->recover_keys() ) );
         }
         trx_context.delay = fc::seconds(trx->trx.delay_sec);
         EOS_ASSERT( trx_context.delay >= required_delay, transaction_exception,
                     "authorization imposes a delay (${required_delay} sec) greater than the delay specified in transaction header (${specified_delay} sec)",
                     ("required_delay", required_delay.to_seconds())("specified_delay", trx_context.delay.to_seconds()) );

         self.accepted_transaction(trx);

         trx_context.exec(); // Automatically rounds up network and CPU usage in trace and bills payers if successful
         trace->elapsed = fc::time_point::now() - start;

         auto orig_block_transactions_size = pending->_pending_block_state->block->transactions.size();
         auto orig_state_transactions_size = pending->_pending_block_state->trxs.size();
         auto orig_state_actions_size      = pending->_actions.size();

         try {
            if( !implicit ) {
               transaction_receipt::status_enum s = ( trx_context.delay == fc::seconds(0) )
                                                    ? transaction_receipt::executed
                                                    : transaction_receipt::delayed;
               trace->receipt = push_receipt( trx->packed_trx, s, trace->cpu_usage, trace->net_usage );
               pending->_pending_block_state->trxs.emplace_back(trx);
            } else {
               trace->receipt.status          = transaction_receipt::executed;
               trace->receipt.kcpu_usage      = trace->cpu_usage / 1024;
               trace->receipt.net_usage_words = trace->net_usage / 8;
            }
            fc::move_append( pending->_actions, move(trx_context.executed) );

            if( !implicit )
               transaction_trace_notify(trx, trace);

            self.applied_transaction(trace);
            trx_context.squash();
            return;
         } catch( ... ) {
            pending->_pending_block_state->block->transactions.resize(orig_block_transactions_size);
            pending->_pending_block_state->trxs.resize(orig_state_transactions_size);
            pending->_actions.resize(orig_state_actions_size);
            throw;
         }
<<<<<<< HEAD
      } catch( const fc::exception& e ) {
         trace->hard_except = e;
=======

         transaction_trace_notify(trx, trace);

         if( !implicit )
            pending->_pending_block_state->trxs.emplace_back(trx);

         emit( self.accepted_transaction,trx );
         emit( self.applied_transaction,trace );
         trx_context.squash();
         return;
      } catch ( const fc::exception& e ) {
         trace->soft_except = e;
>>>>>>> 09bd86e2
         trace->hard_except_ptr = std::current_exception();
      }
      transaction_trace_notify(trx, trace);
   } FC_CAPTURE_AND_RETHROW() } /// push_transaction


   void start_block( block_timestamp_type when ) {
      FC_ASSERT( !pending );

      FC_ASSERT( db.revision() == head->block_num, "",
                ("db.revision()", db.revision())("controller_head_block", head->block_num)("fork_db_head_block", fork_db.head()->block_num) );

      pending = db.start_undo_session(true);


      pending->_pending_block_state = std::make_shared<block_state>( *head, when ); // promotes pending schedule (if any) to active
      pending->_pending_block_state->in_current_chain = true;

      const auto& gpo = db.get<global_property_object>();
      if( gpo.proposed_schedule_block_num.valid() && // if there is a proposed schedule that was proposed in a block ...
          ( *gpo.proposed_schedule_block_num <= pending->_pending_block_state->dpos_last_irreversible_blocknum ) && // ... that has now become irreversible ...
          pending->_pending_block_state->pending_schedule.producers.size() == 0 && // ... and there is room for a new pending schedule ...
          head->pending_schedule.producers.size() == 0 // ... and not just because it was promoted to active at the start of this block, then:
        )
      {
         // Promote proposed schedule to pending schedule.
         ilog( "promoting proposed schedule (set in block ${proposed_num}) to pending; current block: ${n} lib: ${lib} schedule: ${schedule} ",
               ("proposed_num", *gpo.proposed_schedule_block_num)("n", pending->_pending_block_state->block_num)
               ("lib", pending->_pending_block_state->dpos_last_irreversible_blocknum)
               ("schedule", static_cast<producer_schedule_type>(gpo.proposed_schedule) ) );
         pending->_pending_block_state->set_new_producers( gpo.proposed_schedule );
         db.modify( gpo, [&]( auto& gp ) {
            gp.proposed_schedule_block_num = optional<block_num_type>();
            gp.proposed_schedule.clear();
         });
      }

      try {
         auto onbtrx = std::make_shared<transaction_metadata>( get_on_block_transaction() );
         push_transaction( onbtrx, fc::time_point::maximum(), true );
      } catch ( ... ) {
         ilog( "on block transaction failed, but shouldn't impact block generation, system contract needs update" );
      }

      clear_expired_input_transactions();
      update_producers_authority();
   } // start_block



   void sign_block( const std::function<signature_type( const digest_type& )>& signer_callback ) {
      auto p = pending->_pending_block_state;
      p->sign( signer_callback );
      static_cast<signed_block_header&>(*p->block) = p->header;
   } /// sign_block

   void apply_block( const signed_block_ptr& b ) { try {
      try {
         start_block( b->timestamp );

         for( const auto& receipt : b->transactions ) {
            if( receipt.trx.contains<packed_transaction>() ) {
               auto& pt = receipt.trx.get<packed_transaction>();
               auto mtrx = std::make_shared<transaction_metadata>(pt);
               push_transaction( mtrx );
            }
            else if( receipt.trx.contains<transaction_id_type>() ) {
               self.push_scheduled_transaction( receipt.trx.get<transaction_id_type>() );
            }
         }

         finalize_block();
         sign_block( [&]( const auto& ){ return b->producer_signature; } );

         // this is implied by the signature passing
         //FC_ASSERT( b->id() == pending->_pending_block_state->block->id(),
         //           "applying block didn't produce expected block id" );

         commit_block(false);
         return;
      } catch ( const fc::exception& e ) {
         edump((e.to_detail_string()));
         abort_block();
         throw;
      }
   } FC_CAPTURE_AND_RETHROW() } /// apply_block


   void push_block( const signed_block_ptr& b ) {
      try {
         FC_ASSERT( b );
         auto new_header_state = fork_db.add( b );
         emit( self.accepted_block_header, new_header_state );
         maybe_switch_forks();
      } FC_LOG_AND_RETHROW()
   }

   void push_confirmation( const header_confirmation& c ) {
      fork_db.add( c );
      emit( self.accepted_confirmation, c );
      maybe_switch_forks();
   }

   void maybe_switch_forks() {
      auto new_head = fork_db.head();

      if( new_head->header.previous == head->id ) {
         try {
            abort_block();
            apply_block( new_head->block );
            fork_db.mark_in_current_chain( new_head, true );
            fork_db.set_validity( new_head, true );
            head = new_head;
         } catch ( const fc::exception& e ) {
            fork_db.set_validity( new_head, false ); // Removes new_head from fork_db index, so no need to mark it as not in the current chain.
            throw;
         }
      } else if( new_head->id != head->id ) {
         ilog("switching forks from ${current_head_id} (block number ${current_head_num}) to ${new_head_id} (block number ${new_head_num})",
              ("current_head_id", head->id)("current_head_num", head->block_num)("new_head_id", new_head->id)("new_head_num", new_head->block_num) );
         auto branches = fork_db.fetch_branch_from( new_head->id, head->id );

         for( auto itr = branches.second.begin(); itr != branches.second.end(); ++itr ) {
            fork_db.mark_in_current_chain( *itr , false );
            pop_block();
         }
         FC_ASSERT( self.head_block_id() == branches.second.back()->header.previous,
                    "loss of sync between fork_db and chainbase during fork switch" ); // _should_ never fail

         for( auto ritr = branches.first.rbegin(); ritr != branches.first.rend(); ++ritr) {
            optional<fc::exception> except;
            try {
               apply_block( (*ritr)->block );
               head = *ritr;
               fork_db.mark_in_current_chain( *ritr, true );
            }
            catch (const fc::exception& e) { except = e; }
            if (except) {
               elog("exception thrown while switching forks ${e}", ("e",except->to_detail_string()));

               while (ritr != branches.first.rend() ) {
                  fork_db.set_validity( *ritr, false );
                  ++ritr;
               }

               // pop all blocks from the bad fork
               for( auto itr = (ritr + 1).base(); itr != branches.second.end(); ++itr ) {
                  fork_db.mark_in_current_chain( *itr , false );
                  pop_block();
               }
               FC_ASSERT( self.head_block_id() == branches.second.back()->header.previous,
                          "loss of sync between fork_db and chainbase during fork switch reversal" ); // _should_ never fail

               // re-apply good blocks
               for( auto ritr = branches.second.rbegin(); ritr != branches.second.rend(); ++ritr ) {
                  apply_block( (*ritr)->block );
                  head = *ritr;
                  fork_db.mark_in_current_chain( *ritr, true );
               }
               throw *except;
            } // end if exception
         } /// end for each block in branch
         ilog("successfully switched fork to new head ${new_head_id}", ("new_head_id", new_head->id));
      }
   } /// push_block

   void abort_block() {
      if( pending ) {
         for( const auto& t : pending->_pending_block_state->trxs )
            unapplied_transactions[t->signed_id] = t;
         pending.reset();
      }
   }


   bool should_enforce_runtime_limits()const {
      return false;
   }

   void set_action_merkle() {
      vector<digest_type> action_digests;
      action_digests.reserve( pending->_actions.size() );
      for( const auto& a : pending->_actions )
         action_digests.emplace_back( a.digest() );

      pending->_pending_block_state->header.action_mroot = merkle( move(action_digests) );
   }

   void set_trx_merkle() {
      vector<digest_type> trx_digests;
      const auto& trxs = pending->_pending_block_state->block->transactions;
      trx_digests.reserve( trxs.size() );
      for( const auto& a : trxs )
         trx_digests.emplace_back( a.digest() );

      pending->_pending_block_state->header.transaction_mroot = merkle( move(trx_digests) );
   }


   void finalize_block()
   { try {
      if( !pending ) self.start_block();

      /*
      ilog( "finalize block ${n} (${id}) at ${t} by ${p} (${signing_key}); schedule_version: ${v} lib: ${lib} #dtrxs: ${ndtrxs} ${np}",
            ("n",pending->_pending_block_state->block_num)
            ("id",pending->_pending_block_state->header.id())
            ("t",pending->_pending_block_state->header.timestamp)
            ("p",pending->_pending_block_state->header.producer)
            ("signing_key", pending->_pending_block_state->block_signing_key)
            ("v",pending->_pending_block_state->header.schedule_version)
            ("lib",pending->_pending_block_state->dpos_last_irreversible_blocknum)
            ("ndtrxs",db.get_index<generated_transaction_multi_index,by_trx_id>().size())
            ("np",pending->_pending_block_state->header.new_producers)
            );
      */

      // Update resource limits:
      resource_limits.process_account_limit_updates();
      const auto& chain_config = self.get_global_properties().configuration;
      resource_limits.set_block_parameters(
         {EOS_PERCENT(chain_config.max_block_cpu_usage, chain_config.target_block_cpu_usage_pct), chain_config.max_block_cpu_usage, config::block_cpu_usage_average_window_ms / config::block_interval_ms, 1000, {99, 100}, {1000, 999}},
         {EOS_PERCENT(chain_config.max_block_net_usage, chain_config.target_block_net_usage_pct), chain_config.max_block_net_usage, config::block_size_average_window_ms / config::block_interval_ms, 1000, {99, 100}, {1000, 999}}
      );
      resource_limits.process_block_usage(pending->_pending_block_state->block_num);

      set_action_merkle();
      set_trx_merkle();

      auto p = pending->_pending_block_state;
      p->id = p->header.id();

      create_block_summary(p->id);

   } FC_CAPTURE_AND_RETHROW() }

   void update_producers_authority() {
      const auto& producers = pending->_pending_block_state->active_schedule.producers;

      auto update_permission = [&]( auto& permission, auto threshold ) {
         auto auth = authority( threshold, {}, {});
         for( auto& p : producers ) {
            auth.accounts.push_back({{p.producer_name, config::active_name}, 1});
         }

         if( static_cast<authority>(permission.auth) != auth ) { // TODO: use a more efficient way to check that authority has not changed
            db.modify(permission, [&]( auto& po ) {
               po.auth = auth;
            });
         }
      };

      uint32_t num_producers = producers.size();
      auto calculate_threshold = [=]( uint32_t numerator, uint32_t denominator ) {
         return ( (num_producers * numerator) / denominator ) + 1;
      };

      update_permission( authorization.get_permission({config::producers_account_name,
                                                       config::active_name}),
                         calculate_threshold( 2, 3 ) /* more than two-thirds */                      );

      update_permission( authorization.get_permission({config::producers_account_name,
                                                       config::majority_producers_permission_name}),
                         calculate_threshold( 1, 2 ) /* more than one-half */                        );

      update_permission( authorization.get_permission({config::producers_account_name,
                                                       config::minority_producers_permission_name}),
                         calculate_threshold( 1, 3 ) /* more than one-third */                       );

      update_permission( authorization.get_permission({config::producers_account_name,
                                                       config::any_producer_permission_name}), 1     );

      //TODO: Add tests
   }

   void create_block_summary(const block_id_type& id) {
      auto block_num = block_header::num_from_id(id);
      auto sid = block_num & 0xffff;
      db.modify( db.get<block_summary_object,by_id>(sid), [&](block_summary_object& bso ) {
          bso.block_id = id;
      });
   }


   void clear_expired_input_transactions() {
      //Look for expired transactions in the deduplication list, and remove them.
      auto& transaction_idx = db.get_mutable_index<transaction_multi_index>();
      const auto& dedupe_index = transaction_idx.indices().get<by_expiration>();
      auto now = self.pending_block_time();
      while( (!dedupe_index.empty()) && ( now > fc::time_point(dedupe_index.begin()->expiration) ) ) {
         transaction_idx.remove(*dedupe_index.begin());
      }
   }

   fc::microseconds limit_delay( fc::microseconds delay )const {
      auto max_delay = fc::seconds( self.get_global_properties().configuration.max_transaction_delay );
      return std::min(delay, max_delay);
   }

   /*
   bool should_check_tapos()const { return true; }

   void validate_tapos( const transaction& trx )const {
      if( !should_check_tapos() ) return;

      const auto& tapos_block_summary = db.get<block_summary_object>((uint16_t)trx.ref_block_num);

      //Verify TaPoS block summary has correct ID prefix, and that this block's time is not past the expiration
      EOS_ASSERT(trx.verify_reference_block(tapos_block_summary.block_id), invalid_ref_block_exception,
                 "Transaction's reference block did not match. Is this transaction from a different fork?",
                 ("tapos_summary", tapos_block_summary));
   }
   */


   /**
    *  At the start of each block we notify the system contract with a transaction that passes in
    *  the block header of the prior block (which is currently our head block)
    */
   signed_transaction get_on_block_transaction()
   {
      action on_block_act;
      on_block_act.account = config::system_account_name;
      on_block_act.name = N(onblock);
      on_block_act.authorization = vector<permission_level>{{config::system_account_name, config::active_name}};
      on_block_act.data = fc::raw::pack(self.head_block_header());

      signed_transaction trx;
      trx.actions.emplace_back(std::move(on_block_act));
      trx.set_reference_block(self.head_block_id());
      trx.expiration = self.head_block_time() + fc::seconds(1);
      return trx;
   }

}; /// controller_impl

const resource_limits_manager&   controller::get_resource_limits_manager()const
{
   return my->resource_limits;
}
resource_limits_manager&         controller::get_mutable_resource_limits_manager()
{
   return my->resource_limits;
}

const authorization_manager&   controller::get_authorization_manager()const
{
   return my->authorization;
}
authorization_manager&         controller::get_mutable_authorization_manager()
{
   return my->authorization;
}

controller::controller( const controller::config& cfg )
:my( new controller_impl( cfg, *this ) )
{
}

controller::~controller() {
}


void controller::startup() {

   // ilog( "${c}", ("c",fc::json::to_pretty_string(cfg)) );
   my->add_indices();

   my->head = my->fork_db.head();
   if( !my->head ) {
      elog( "No head block in fork db, perhaps we need to replay" );
      my->init();
   } else {
   //  my->db.set_revision( my->head->block_num );
   }
}

chainbase::database& controller::db()const { return my->db; }


void controller::start_block( block_timestamp_type when ) {
   my->start_block(when);
}

void controller::finalize_block() {
   my->finalize_block();
}

void controller::sign_block( const std::function<signature_type( const digest_type& )>& signer_callback ) {
   my->sign_block( signer_callback );
}

void controller::commit_block() {
   my->commit_block(true);
}

void controller::abort_block() {
   my->abort_block();
}

void controller::push_block( const signed_block_ptr& b ) {
   my->push_block( b );
   log_irreversible_blocks();
}

void controller::push_confirmation( const header_confirmation& c ) {
   my->push_confirmation( c );
}

void controller::push_transaction( const transaction_metadata_ptr& trx, fc::time_point deadline ) {
   my->push_transaction(trx, deadline);
}

bool controller::push_next_unapplied_transaction( fc::time_point deadline ) {
   return my->push_next_unapplied_transaction( deadline );
}

transaction_trace_ptr controller::sync_push( const transaction_metadata_ptr& trx, time_point deadline ) {
   FC_ASSERT( deadline != fc::time_point() );
   transaction_trace_ptr trace;
   trx->on_result = [&]( const transaction_trace_ptr& t ){ trace = t; };
   my->push_transaction( trx, deadline );
   return trace;
}

bool controller::push_next_scheduled_transaction( fc::time_point deadline ) {
   const auto& idx = db().get_index<generated_transaction_multi_index,by_delay>();
   auto itr = idx.begin();
   if( itr != idx.end() && itr->delay_until <= pending_block_time() ) {
      my->push_scheduled_transaction( *itr, deadline );
      return true;
   }
   return false;
}

void controller::push_scheduled_transaction( const transaction_id_type& trxid, fc::time_point deadline ) {
   const auto& idx = db().get_index<generated_transaction_multi_index,by_trx_id>();
   auto itr = idx.find( trxid );
   FC_ASSERT( itr != idx.end(), "unknown transaction" );
   my->push_scheduled_transaction( *itr, deadline );
}

uint32_t controller::head_block_num()const {
   return my->head->block_num;
}
time_point controller::head_block_time()const {
   return my->head->header.timestamp;
}
block_id_type controller::head_block_id()const {
   return my->head->id;
}
account_name  controller::head_block_producer()const {
   return my->head->header.producer;
}
const block_header& controller::head_block_header()const {
   return my->head->header;
}
block_state_ptr controller::head_block_state()const {
   return my->head;
}

block_state_ptr controller::pending_block_state()const {
   if( my->pending ) return my->pending->_pending_block_state;
   return block_state_ptr();
}
time_point controller::pending_block_time()const {
   FC_ASSERT( my->pending, "no pending block" );
   return my->pending->_pending_block_state->header.timestamp;
}

uint32_t controller::last_irreversible_block_num() const {
   return my->head->bft_irreversible_blocknum;
}

block_id_type controller::last_irreversible_block_id() const {
   auto lib_num = my->head->bft_irreversible_blocknum;
   const auto& tapos_block_summary = db().get<block_summary_object>((uint16_t)lib_num);

   if( block_header::num_from_id(tapos_block_summary.block_id) == lib_num )
      return tapos_block_summary.block_id;

   return fetch_block_by_number(lib_num)->id();

}

const dynamic_global_property_object& controller::get_dynamic_global_properties()const {
  return my->db.get<dynamic_global_property_object>();
}
const global_property_object& controller::get_global_properties()const {
  return my->db.get<global_property_object>();
}

/**
 *  This method reads the current dpos_irreverible block number, if it is higher
 *  than the last block number of the log, it grabs the next block from the
 *  fork database, saves it to disk, then removes the block from the fork database.
 *
 *  Any forks built off of a different block with the same number are also pruned.
 */
void controller::log_irreversible_blocks() {
   /*
   if( !my->blog.head() )
      my->blog.read_head();

   const auto& log_head = my->blog.head();
   auto lib = my->head->dpos_last_irreversible_blocknum;


   if( lib > 2 ) {
      if( log_head && log_head->block_num() > lib ) {
         auto blk = my->fork_db.get_block_in_current_chain_by_num( lib - 1 );
         FC_ASSERT( blk, "unable to find block state", ("block_num",lib-1));
         my->fork_db.prune( blk  );
         my->db.commit( lib -1 );
         return;
      }

      while( log_head && (log_head->block_num()+1) < lib ) {
         auto lhead = log_head->block_num();
         auto blk = my->fork_db.get_block_in_current_chain_by_num( lhead + 1 );
         FC_ASSERT( blk, "unable to find block state", ("block_num",lhead+1));
         irreversible_block( blk );

         if( !my->replaying ) {
            my->blog.append( blk->block );
         }

         my->fork_db.prune( blk );
         my->db.commit( lhead );
      }
   }
   */
}
signed_block_ptr controller::fetch_block_by_id( block_id_type id )const {
   idump((id));
   auto state = my->fork_db.get_block(id);
   if( state ) return state->block;
   edump((block_header::num_from_id(id)));
   auto bptr = fetch_block_by_number( block_header::num_from_id(id) );
   if( bptr && bptr->id() == id ) return bptr;
   elog( "not found" );
   return signed_block_ptr();
}

signed_block_ptr controller::fetch_block_by_number( uint32_t block_num )const  { try {
   auto blk_state = my->fork_db.get_block_in_current_chain_by_num( block_num );
   if( blk_state ) {
      return blk_state->block;
   }

   ilog( "blog read by number ${n}", ("n", block_num) );
   return my->blog.read_block_by_num(block_num);
} FC_CAPTURE_AND_RETHROW( (block_num) ) }

void controller::pop_block() {
   my->pop_block();
}

bool controller::set_proposed_producers( vector<producer_key> producers ) {
   const auto& gpo = get_global_properties();
   auto cur_block_num = head_block_num() + 1;

   if( gpo.proposed_schedule_block_num.valid() ) {
      if( *gpo.proposed_schedule_block_num != cur_block_num )
         return false; // there is already a proposed schedule set in a previous block, wait for it to become pending

      if( std::equal( producers.begin(), producers.end(),
                      gpo.proposed_schedule.producers.begin(), gpo.proposed_schedule.producers.end() ) )
         return false; // the proposed producer schedule does not change
   }

   producer_schedule_type sch;

   decltype(sch.producers.cend()) end;
   decltype(end)                  begin;

   if( my->pending->_pending_block_state->pending_schedule.producers.size() == 0 ) {
      const auto& active_sch = my->pending->_pending_block_state->active_schedule;
      begin = active_sch.producers.begin();
      end   = active_sch.producers.end();
      sch.version = active_sch.version + 1;
   } else {
      const auto& pending_sch = my->pending->_pending_block_state->pending_schedule;
      begin = pending_sch.producers.begin();
      end   = pending_sch.producers.end();
      sch.version = pending_sch.version + 1;
   }

   if( std::equal( producers.begin(), producers.end(), begin, end ) )
      return false; // the producer schedule would not change

   sch.producers = std::move(producers);

   my->db.modify( gpo, [&]( auto& gp ) {
      gp.proposed_schedule_block_num = cur_block_num;
      gp.proposed_schedule = std::move(sch);
   });
   return true;
}

const producer_schedule_type&    controller::active_producers()const {
   if ( !(my->pending) )
      return  my->head->active_schedule;
   return my->pending->_pending_block_state->active_schedule;
}

const producer_schedule_type&    controller::pending_producers()const {
   if ( !(my->pending) )
      return  my->head->pending_schedule;
   return my->pending->_pending_block_state->pending_schedule;
}

optional<producer_schedule_type> controller::proposed_producers()const {
   const auto& gpo = get_global_properties();
   if( !gpo.proposed_schedule_block_num.valid() )
      return optional<producer_schedule_type>();

   return gpo.proposed_schedule;
}


const apply_handler* controller::find_apply_handler( account_name receiver, account_name scope, action_name act ) const
{
   auto native_handler_scope = my->apply_handlers.find( receiver );
   if( native_handler_scope != my->apply_handlers.end() ) {
      auto handler = native_handler_scope->second.find( make_pair( scope, act ) );
      if( handler != native_handler_scope->second.end() )
         return &handler->second;
   }
   return nullptr;
}
wasm_interface& controller::get_wasm_interface() {
   return my->wasmif;
}

const account_object& controller::get_account( account_name name )const
{ try {
   return my->db.get<account_object, by_name>(name);
} FC_CAPTURE_AND_RETHROW( (name) ) }

const map<digest_type, transaction_metadata_ptr>&  controller::unapplied_transactions()const {
   return my->unapplied_transactions;
}

fc::microseconds controller::limit_delay( fc::microseconds delay )const {
   return my->limit_delay( delay );
}

void controller::validate_referenced_accounts( const transaction& trx )const {
   for( const auto& a : trx.context_free_actions ) {
      get_account( a.account );
      FC_ASSERT( a.authorization.size() == 0 );
   }
   bool one_auth = false;
   for( const auto& a : trx.actions ) {
      get_account( a.account );
      for( const auto& auth : a.authorization ) {
         one_auth = true;
         get_account( auth.actor );
      }
   }
   EOS_ASSERT( one_auth, tx_no_auths, "transaction must have at least one authorization" );
}

void controller::validate_expiration( const transaction& trx )const { try {
   const auto& chain_configuration = get_global_properties().configuration;

   EOS_ASSERT( time_point(trx.expiration) >= pending_block_time(),
               expired_tx_exception,
               "transaction has expired, "
               "expiration is ${trx.expiration} and pending block time is ${pending_block_time}",
               ("trx.expiration",trx.expiration)("pending_block_time",pending_block_time()));
   EOS_ASSERT( time_point(trx.expiration) <= pending_block_time() + fc::seconds(chain_configuration.max_transaction_lifetime),
               tx_exp_too_far_exception,
               "Transaction expiration is too far in the future relative to the reference time of ${reference_time}, "
               "expiration is ${trx.expiration} and the maximum transaction lifetime is ${max_til_exp} seconds",
               ("trx.expiration",trx.expiration)("reference_time",pending_block_time())
               ("max_til_exp",chain_configuration.max_transaction_lifetime) );
} FC_CAPTURE_AND_RETHROW((trx)) }

void controller::validate_tapos( const transaction& trx )const { try {
   const auto& tapos_block_summary = db().get<block_summary_object>((uint16_t)trx.ref_block_num);

   //Verify TaPoS block summary has correct ID prefix, and that this block's time is not past the expiration
   EOS_ASSERT(trx.verify_reference_block(tapos_block_summary.block_id), invalid_ref_block_exception,
              "Transaction's reference block did not match. Is this transaction from a different fork?",
              ("tapos_summary", tapos_block_summary));
} FC_CAPTURE_AND_RETHROW() }


} } /// eosio::chain<|MERGE_RESOLUTION|>--- conflicted
+++ resolved
@@ -115,12 +115,12 @@
    /**
     *  Plugins / observers listening to signals emited (such as accepted_transaction) might trigger
     *  errors and throw exceptions. Unless those exceptions are caught it could impact consensus and/or
-    *  cause a node to fork.  
+    *  cause a node to fork.
     *
-    *  TODO: define special exceptions that can be thrown to reject transactions or blocks 
+    *  TODO: define special exceptions that can be thrown to reject transactions or blocks
     */
    template<typename Signal, typename Arg>
-   void emit( const Signal& s, Arg&& a ) { 
+   void emit( const Signal& s, Arg&& a ) {
       try {
         s(std::forward<Arg>(a));
       } catch ( ... ) {
@@ -384,12 +384,7 @@
 
             remove_scheduled_transaction( gto );
 
-<<<<<<< HEAD
-            self.applied_transaction( trace );
-=======
-      emit( self.applied_transaction, trx_context.trace );
-      trx_context.squash();
->>>>>>> 09bd86e2
+            emit( self.applied_transaction, trace );
 
             trx_context.squash();
             return trace;
@@ -451,23 +446,19 @@
 
          fc::move_append( pending->_actions, move(trx_context.executed) );
 
-         trx_context.trace->receipt = push_receipt( gto.trx_id,
-                                                    transaction_receipt::executed,
-                                                    trace->cpu_usage,
-                                                    trace->net_usage );
+         trace->receipt = push_receipt( gto.trx_id,
+                                        transaction_receipt::executed,
+                                        trace->cpu_usage,
+                                        trace->net_usage );
 
          remove_scheduled_transaction( gto );
 
-<<<<<<< HEAD
          try {
-            self.applied_transaction( trx_context.trace );
+            emit( self.applied_transaction, trace );
          } catch( ... ) {
             abort_on_error = true;
             throw;
          }
-=======
-         emit( self.applied_transaction, trx_context.trace );
->>>>>>> 09bd86e2
          trx_context.squash();
          undo_session.squash();
          return;
@@ -486,22 +477,12 @@
       if( gto.sender != account_name() ) {
          // Attempt error handling for the generated transaction.
          edump((soft_except->to_detail_string()));
-<<<<<<< HEAD
          auto error_trace = apply_onerror( gto, deadline, trace->cpu_usage, start );
          error_trace->failed_dtrx_trace = trace;
          trace = error_trace;
          if( !trace->hard_except_ptr ) {
             undo_session.squash();
             return;
-=======
-         try {
-            auto trace = apply_onerror( gto, deadline, apply_cpu_usage  );
-            trace->soft_except = soft_except;
-            emit( self.applied_transaction, trace );
-         } catch ( const fc::exception& e ) {
-            hard_except = e;
-            trace->hard_except_ptr = std::current_exception();
->>>>>>> 09bd86e2
          }
       } else {
          // Soft failures are not allowed for delayed transactions; upgrade to hard failure.
@@ -522,15 +503,10 @@
 
       remove_scheduled_transaction( gto );
 
-<<<<<<< HEAD
-      self.applied_transaction( trace );
+      emit( self.applied_transaction, trace );
 
       undo_session.squash();
    } FC_CAPTURE_AND_RETHROW() } /// push_scheduled_transaction
-=======
-      emit( self.applied_transaction, trace );
-   } /// push_scheduled_transaction
->>>>>>> 09bd86e2
 
 
    /**
@@ -599,7 +575,7 @@
                      "authorization imposes a delay (${required_delay} sec) greater than the delay specified in transaction header (${specified_delay} sec)",
                      ("required_delay", required_delay.to_seconds())("specified_delay", trx_context.delay.to_seconds()) );
 
-         self.accepted_transaction(trx);
+         emit( self.accepted_transaction, trx);
 
          trx_context.exec(); // Automatically rounds up network and CPU usage in trace and bills payers if successful
          trace->elapsed = fc::time_point::now() - start;
@@ -622,10 +598,9 @@
             }
             fc::move_append( pending->_actions, move(trx_context.executed) );
 
-            if( !implicit )
-               transaction_trace_notify(trx, trace);
-
-            self.applied_transaction(trace);
+            transaction_trace_notify( trx, trace );
+
+            emit( self.applied_transaction, trace );
             trx_context.squash();
             return;
          } catch( ... ) {
@@ -634,26 +609,11 @@
             pending->_actions.resize(orig_state_actions_size);
             throw;
          }
-<<<<<<< HEAD
       } catch( const fc::exception& e ) {
          trace->hard_except = e;
-=======
-
-         transaction_trace_notify(trx, trace);
-
-         if( !implicit )
-            pending->_pending_block_state->trxs.emplace_back(trx);
-
-         emit( self.accepted_transaction,trx );
-         emit( self.applied_transaction,trace );
-         trx_context.squash();
-         return;
-      } catch ( const fc::exception& e ) {
-         trace->soft_except = e;
->>>>>>> 09bd86e2
          trace->hard_except_ptr = std::current_exception();
       }
-      transaction_trace_notify(trx, trace);
+      transaction_trace_notify( trx, trace );
    } FC_CAPTURE_AND_RETHROW() } /// push_transaction
 
 
