--- conflicted
+++ resolved
@@ -518,42 +518,23 @@
 
 void database::validate_transaction( const signed_transaction& trx )const {
 try {
-<<<<<<< HEAD
-  FC_ASSERT( trx.messages.size() > 0, "A transaction must have at least one message" );
-
-  validate_uniqueness( trx );
-  validate_tapos( trx );
-  validate_referenced_accounts( trx );
-  validate_message_types( trx );
-
-  for( const auto& m : trx.messages ) { /// TODO: this loop can be processed in parallel
-    message_validate_context mvc( trx, m );
-    auto contract_handlers_itr = message_validate_handlers.find( m.recipient );
-    if( contract_handlers_itr != message_validate_handlers.end() ) {
-       auto message_handelr_itr = contract_handlers_itr->second.find( {m.recipient, m.type} );
-       if( message_handelr_itr != contract_handlers_itr->second.end() ) {
-          message_handelr_itr->second(mvc);
-          continue;
-       }
-    }
-=======
    EOS_ASSERT(trx.messages.size() > 0, transaction_exception, "A transaction must have at least one message");
-
+   
    validate_uniqueness( trx );
    validate_tapos( trx );
    validate_referenced_accounts( trx );
-
+   validate_message_types( trx );
+   
    for( const auto& m : trx.messages ) { /// TODO: this loop can be processed in parallel
-      message_validate_context mvc( trx, m );
-      auto contract_handlers_itr = message_validate_handlers.find( m.recipient );
-      if( contract_handlers_itr != message_validate_handlers.end() ) {
-         auto message_handler_itr = contract_handlers_itr->second.find( {m.recipient, m.type} );
-         if( message_handler_itr != contract_handlers_itr->second.end() ) {
-            message_handler_itr->second(mvc);
-            continue;
-         }
-      }
->>>>>>> 20d9c9b8
+     message_validate_context mvc( trx, m );
+     auto contract_handlers_itr = message_validate_handlers.find( m.recipient );
+     if( contract_handlers_itr != message_validate_handlers.end() ) {
+        auto message_handelr_itr = contract_handlers_itr->second.find( {m.recipient, m.type} );
+        if( message_handelr_itr != contract_handlers_itr->second.end() ) {
+           message_handelr_itr->second(mvc);
+           continue;
+        }
+     }
 
       /// TODO: dispatch to script if not handled above
    }
