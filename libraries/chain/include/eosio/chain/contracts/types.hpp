--- conflicted
+++ resolved
@@ -23,13 +23,8 @@
 
 using fixed_string32 = fc::fixed_string<fc::array<uint64,4>>;
 using fixed_string16 = fc::fixed_string<>;
-<<<<<<< HEAD
-using type_name      = fixed_string32;
-using field_name     = fixed_string32;
-=======
 using type_name      = string;
 using field_name     = string;
->>>>>>> 3f08d6b0
 using table_name     = name;
 using action_name    = eosio::chain::action_name;
 
