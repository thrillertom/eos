#pragma once
#include <eosio/chain/block_state.hpp>
#include <eosio/chain/trace.hpp>
#include <eosio/chain/genesis_state.hpp>
#include <boost/signals2/signal.hpp>

#include <eosio/chain/abi_serializer.hpp>
#include <eosio/chain/account_object.hpp>

namespace chainbase {
   class database;
}


namespace eosio { namespace chain {

   class authorization_manager;

   namespace resource_limits {
      class resource_limits_manager;
   };

   struct controller_impl;
   using chainbase::database;
   using boost::signals2::signal;

   class dynamic_global_property_object;
   class global_property_object;
   class permission_object;
   class account_object;
   using resource_limits::resource_limits_manager;
   using apply_handler = std::function<void(apply_context&)>;

   class controller {
      public:
         struct config {
<<<<<<< HEAD
=======
            struct runtime_limits {
               fc::microseconds     max_push_block_us = fc::microseconds(100000);
               fc::microseconds     max_push_transaction_us = fc::microseconds(1000'000); //' for colorizer
               fc::microseconds     max_deferred_transactions_us = fc::microseconds(100000);
            };

>>>>>>> 4e13c9d5
            path         block_log_dir       =  chain::config::default_block_log_dir;
            path         shared_memory_dir   =  chain::config::default_shared_memory_dir;
            uint64_t     shared_memory_size  =  chain::config::default_shared_memory_size;
            bool         read_only           =  false;

            genesis_state                  genesis;
            wasm_interface::vm_type        wasm_runtime = chain::config::default_wasm_runtime;
         };


         controller( const config& cfg );
         ~controller();

         void startup();

         /**
          * Starts a new pending block session upon which new transactions can
          * be pushed.
          */
         void start_block( block_timestamp_type time = block_timestamp_type(), uint16_t confirm_block_count = 0 );

         void  abort_block();

         /**
          *  These transactions were previously pushed by have since been unapplied, recalling push_transaction
          *  with the transaction_metadata_ptr will remove them from this map whether it fails or succeeds.
          *
          *  @return map of the hash of a signed transaction (with context free data) to a transaction metadata
          */
         const map<digest_type, transaction_metadata_ptr>&  unapplied_transactions()const;


         /**
          *
          */
         void push_transaction( const transaction_metadata_ptr& trx, fc::time_point deadline );

         bool push_next_unapplied_transaction( fc::time_point deadline );

         transaction_trace_ptr sync_push( const transaction_metadata_ptr& trx, fc::time_point deadline );

         /**
          * Attempt to execute a specific transaction in our deferred trx database
          *
          */
         void push_scheduled_transaction( const transaction_id_type& scheduled,
                                          fc::time_point deadline = fc::time_point::maximum() );

         /**
          * Attempt to execute the oldest unexecuted deferred transaction
          *
          * @return nullptr if there is nothing pending
          */
         bool push_next_scheduled_transaction( fc::time_point deadline = fc::time_point::maximum() );

         void finalize_block();
         void sign_block( const std::function<signature_type( const digest_type& )>& signer_callback );
         void commit_block();
         void log_irreversible_blocks();
         void pop_block();

         void push_block( const signed_block_ptr& b );

         /**
          * Call this method when a producer confirmation is received, this might update
          * the last bft irreversible block and/or cause a switch of forks
          */
         void push_confirmation( const header_confirmation& c );

         chainbase::database& db()const;

         const account_object&                 get_account( account_name n )const;
         const global_property_object&         get_global_properties()const;
         const dynamic_global_property_object& get_dynamic_global_properties()const;
         const permission_object&              get_permission( const permission_level& level )const;
         const resource_limits_manager&        get_resource_limits_manager()const;
         resource_limits_manager&              get_mutable_resource_limits_manager();
         const authorization_manager&          get_authorization_manager()const;
         authorization_manager&                get_mutable_authorization_manager();

         fc::microseconds     limit_delay( fc::microseconds delay )const;

         uint32_t             head_block_num()const;
         time_point           head_block_time()const;
         block_id_type        head_block_id()const;
         account_name         head_block_producer()const;
         const block_header&  head_block_header()const;
         block_state_ptr      head_block_state()const;

         time_point      pending_block_time()const;
         block_state_ptr pending_block_state()const;

         const producer_schedule_type&    active_producers()const;
         const producer_schedule_type&    pending_producers()const;
         optional<producer_schedule_type> proposed_producers()const;

         uint32_t last_irreversible_block_num() const;
         block_id_type last_irreversible_block_id() const;

         signed_block_ptr fetch_block_by_number( uint32_t block_num )const;
         signed_block_ptr fetch_block_by_id( block_id_type id )const;

         block_id_type get_block_id_for_num( uint32_t block_num )const;

         void validate_referenced_accounts( const transaction& t )const;
         void validate_expiration( const transaction& t )const;
         void validate_tapos( const transaction& t )const;

         bool set_proposed_producers( vector<producer_key> producers );




         signal<void(const block_state_ptr&)>          accepted_block_header;
         signal<void(const block_state_ptr&)>          accepted_block;
         signal<void(const block_state_ptr&)>          irreversible_block;
         signal<void(const transaction_metadata_ptr&)> accepted_transaction;
         signal<void(const transaction_trace_ptr&)>    applied_transaction;
         signal<void(const header_confirmation&)>      accepted_confirmation;

         /*
         signal<void()>                                  pre_apply_block;
         signal<void()>                                  post_apply_block;
         signal<void()>                                  abort_apply_block;
         signal<void(const transaction_metadata_ptr&)>   pre_apply_transaction;
         signal<void(const transaction_trace_ptr&)>      post_apply_transaction;
         signal<void(const transaction_trace_ptr&)>  pre_apply_action;
         signal<void(const transaction_trace_ptr&)>  post_apply_action;
         */

         const apply_handler* find_apply_handler( account_name contract, scope_name scope, action_name act )const;
         wasm_interface& get_wasm_interface();


         optional<abi_serializer> get_abi_serializer( account_name n )const {
            const auto& a = get_account(n);
            abi_def abi;
            if( abi_serializer::to_abi( a.abi, abi ) )
               return abi_serializer(abi);
            return optional<abi_serializer>();
         }

         template<typename T>
         fc::variant to_variant_with_abi( const T& obj ) {
            fc::variant pretty_output;
            abi_serializer::to_variant( obj, pretty_output, [&]( account_name n ){ return get_abi_serializer( n ); });
            return pretty_output;
         }

      private:

         std::unique_ptr<controller_impl> my;

   };

} }  /// eosio::chain

FC_REFLECT( eosio::chain::controller::config,
            (block_log_dir)
            (shared_memory_dir)(shared_memory_size)(read_only)
            (genesis)
            (wasm_runtime)
          )<|MERGE_RESOLUTION|>--- conflicted
+++ resolved
@@ -34,15 +34,6 @@
    class controller {
       public:
          struct config {
-<<<<<<< HEAD
-=======
-            struct runtime_limits {
-               fc::microseconds     max_push_block_us = fc::microseconds(100000);
-               fc::microseconds     max_push_transaction_us = fc::microseconds(1000'000); //' for colorizer
-               fc::microseconds     max_deferred_transactions_us = fc::microseconds(100000);
-            };
-
->>>>>>> 4e13c9d5
             path         block_log_dir       =  chain::config::default_block_log_dir;
             path         shared_memory_dir   =  chain::config::default_shared_memory_dir;
             uint64_t     shared_memory_size  =  chain::config::default_shared_memory_size;
