/**
 *  @file
 *  @copyright defined in eos/LICENSE.txt
 */
#pragma once

#include <eosio/chain/action.hpp>
#include <eosio/chain/action_receipt.hpp>
#include <eosio/chain/block.hpp>

namespace eosio { namespace chain {

   struct base_action_trace {
      base_action_trace( const action_receipt& r ):receipt(r){}
      base_action_trace(){}

      action_receipt       receipt;
      action               act;
      fc::microseconds     elapsed;
      uint64_t             cpu_usage = 0;
      string               console;

<<<<<<< HEAD
      uint64_t             total_cpu_usage = 0; /// total of inline_traces[x].cpu_usage + cpu_usage

=======
      uint64_t             total_inline_cpu_usage = 0; /// total of inline_traces[x].cpu_usage + cpu_usage
      transaction_id_type  trx_id; ///< the transaction that generated this action
>>>>>>> 09bd86e2
   };

   struct action_trace : public base_action_trace {
      using base_action_trace::base_action_trace;

      vector<action_trace> inline_traces;
   };

   struct transaction_trace;
   typedef std::shared_ptr<transaction_trace> transaction_trace_ptr;

   struct transaction_trace {
      transaction_id_type          id;
      transaction_receipt_header   receipt;
      fc::microseconds             elapsed;
      uint64_t                     net_usage = 0;
      uint64_t                     cpu_usage = 0;
      bool                         scheduled = false;
      vector<action_trace>         action_traces; ///< disposable

      transaction_trace_ptr         failed_dtrx_trace;
      fc::optional<fc::exception>   soft_except;
      fc::optional<fc::exception>   hard_except;
      std::exception_ptr            soft_except_ptr;
      std::exception_ptr            hard_except_ptr;

   };

   struct block_trace {
      fc::microseconds                elapsed;
      uint64_t                        cpu_usage;
      vector<transaction_trace_ptr>   trx_traces;
   };
   typedef std::shared_ptr<block_trace> block_trace_ptr;

} }  /// namespace eosio::chain

FC_REFLECT( eosio::chain::base_action_trace,
<<<<<<< HEAD
                    (receipt)(act)(elapsed)(cpu_usage)(console)(total_cpu_usage) )
=======
                    (receipt)(act)(elapsed)(cpu_usage)(console)(total_inline_cpu_usage)(trx_id) )
>>>>>>> 09bd86e2

FC_REFLECT_DERIVED( eosio::chain::action_trace,
                    (eosio::chain::base_action_trace), (inline_traces) )

FC_REFLECT( eosio::chain::transaction_trace, (id)(receipt)(elapsed)(net_usage)(cpu_usage)(scheduled)(action_traces)
                                             (failed_dtrx_trace)(soft_except)(hard_except) )
FC_REFLECT( eosio::chain::block_trace, (elapsed)(cpu_usage)(trx_traces) )<|MERGE_RESOLUTION|>--- conflicted
+++ resolved
@@ -20,13 +20,8 @@
       uint64_t             cpu_usage = 0;
       string               console;
 
-<<<<<<< HEAD
       uint64_t             total_cpu_usage = 0; /// total of inline_traces[x].cpu_usage + cpu_usage
-
-=======
-      uint64_t             total_inline_cpu_usage = 0; /// total of inline_traces[x].cpu_usage + cpu_usage
       transaction_id_type  trx_id; ///< the transaction that generated this action
->>>>>>> 09bd86e2
    };
 
    struct action_trace : public base_action_trace {
@@ -65,15 +60,11 @@
 } }  /// namespace eosio::chain
 
 FC_REFLECT( eosio::chain::base_action_trace,
-<<<<<<< HEAD
-                    (receipt)(act)(elapsed)(cpu_usage)(console)(total_cpu_usage) )
-=======
-                    (receipt)(act)(elapsed)(cpu_usage)(console)(total_inline_cpu_usage)(trx_id) )
->>>>>>> 09bd86e2
+                    (receipt)(act)(elapsed)(cpu_usage)(console)(total_cpu_usage)(trx_id) )
 
 FC_REFLECT_DERIVED( eosio::chain::action_trace,
                     (eosio::chain::base_action_trace), (inline_traces) )
 
 FC_REFLECT( eosio::chain::transaction_trace, (id)(receipt)(elapsed)(net_usage)(cpu_usage)(scheduled)(action_traces)
-                                             (failed_dtrx_trace)(soft_except)(hard_except) )
+                                             /*(failed_dtrx_trace)*/(soft_except)(hard_except) )
 FC_REFLECT( eosio::chain::block_trace, (elapsed)(cpu_usage)(trx_traces) )