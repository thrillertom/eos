--- conflicted
+++ resolved
@@ -245,11 +245,7 @@
 
    struct deferred_reference {
       deferred_reference(){}
-<<<<<<< HEAD
-      deferred_reference( const account_name& sender, uint128_t sender_id)
-=======
       deferred_reference( const account_name& sender, const uint128_t& sender_id)
->>>>>>> a35b1120
       :sender(sender),sender_id(sender_id)
       {}
 
