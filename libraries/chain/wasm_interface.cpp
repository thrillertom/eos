--- conflicted
+++ resolved
@@ -19,7 +19,6 @@
    wasm_interface::wasm_interface() {
    }
 
-<<<<<<< HEAD
    std::chrono::time_point<std::chrono::system_clock> checktimeStart;
 
 #ifdef NDEBUG
@@ -36,12 +35,6 @@
    }
 }
 
-DEFINE_INTRINSIC_FUNCTION4(env,store,store,none,i32,keyptr,i32,keylen,i32,valueptr,i32,valuelen ) {
-//   ilog( "store ${keylen}  ${vallen}", ("keylen",keylen)("vallen",valuelen) );
-/*
-   FC_ASSERT( keylen > 0 );
-   FC_ASSERT( valuelen >= 0 );
-=======
 DEFINE_INTRINSIC_FUNCTION2(env,multeq_i128,multeq_i128,none,i32,self,i32,other) {
    auto& wasm  = wasm_interface::get();
    auto  mem   = wasm.current_memory;
@@ -49,7 +42,6 @@
    const auto& o = memoryRef<const unsigned __int128>( mem, other );
    v *= o;
 }
->>>>>>> 6359b180
 
 
 DEFINE_INTRINSIC_FUNCTION2(env,diveq_i128,diveq_i128,none,i32,self,i32,other) {
@@ -329,26 +321,6 @@
 DEFINE_INTRINSIC_FUNCTION1(env,free,free,none,i32,ptr) {
 }
 
-<<<<<<< HEAD
-DEFINE_INTRINSIC_FUNCTION1(env,toUpper,toUpper,none,i32,charptr) {
-   std::cerr << "TO UPPER CALLED\n";// << charptr << "\n";
-//   std::cerr << "moduleInstance: " << moduleInstance << "\n";
-  // /*U8* base = */Runtime::getMemoryBaseAddress( Runtime::getDefaultMemory(moduleInstance) );
-   //std::cerr << "Base Address: " << (int64_t)base;
-   //char* c = (char*)(base + charptr);
-   char& c = Runtime::memoryRef<char>( Runtime::getDefaultMemory(wasm_interface::get().current_module), charptr );
-//   std::cerr << "char: " << c <<"\n";
-//   if( c > 'Z' ) c -= 32;
-//   return 0;
-}
-
-DEFINE_INTRINSIC_FUNCTION1(env,loopControl,loopControl,i32,i32,i) {
-   usleep(50);
-   return i < 40;
-}
-
-=======
->>>>>>> 6359b180
    wasm_interface& wasm_interface::get() {
       static wasm_interface*  wasm = nullptr;
       if( !wasm )
