/**
 *  @file
 *  @copyright defined in eos/LICENSE.txt
 */
#include <eosio/chain_plugin/chain_plugin.hpp>
#include <eosio/chain/fork_database.hpp>
#include <eosio/chain/block_log.hpp>
#include <eosio/chain/exceptions.hpp>
#include <eosio/chain/permission_object.hpp>
#include <eosio/chain/producer_object.hpp>
#include <eosio/chain/config.hpp>
#include <eosio/chain/types.hpp>
#include <eosio/chain/wasm_interface.hpp>

#include <eosio/chain/contracts/chain_initializer.hpp>
#include <eosio/chain/contracts/genesis_state.hpp>
#include <eosio/chain/contracts/eos_contract.hpp>

#include <eosio/utilities/key_conversion.hpp>
#include <eosio/chain/wast_to_wasm.hpp>

#include <fc/io/json.hpp>
#include <fc/variant.hpp>

namespace eosio {

using namespace eosio;
using namespace eosio::chain;
using namespace eosio::chain::config;
using vm_type = wasm_interface::vm_type;
using fc::flat_map;

//using txn_msg_rate_limits = chain_controller::txn_msg_rate_limits;


class chain_plugin_impl {
public:
   bfs::path                        block_log_dir;
   bfs::path                        genesis_file;
   time_point                       genesis_timestamp;
   uint32_t                         skip_flags = skip_nothing;
   bool                             readonly = false;
   uint64_t                         shared_memory_size;
   flat_map<uint32_t,block_id_type> loaded_checkpoints;

   fc::optional<fork_database>      fork_db;
   fc::optional<block_log>          block_logger;
   fc::optional<chain_controller::controller_config> chain_config = chain_controller::controller_config();
   fc::optional<chain_controller>   chain;
   chain_id_type                    chain_id;
   int32_t                          max_reversible_block_time_ms;
   int32_t                          max_pending_transaction_time_ms;
   int32_t                          max_deferred_transaction_time_ms;
   //txn_msg_rate_limits              rate_limits;
   fc::optional<vm_type>            wasm_runtime;
};

chain_plugin::chain_plugin()
:my(new chain_plugin_impl()) {
}

chain_plugin::~chain_plugin(){}

void chain_plugin::set_program_options(options_description& cli, options_description& cfg)
{
   cfg.add_options()
         ("genesis-json", bpo::value<bfs::path>()->default_value("genesis.json"), "File to read Genesis State from")
         ("genesis-timestamp", bpo::value<string>(), "override the initial timestamp in the Genesis State file")
         ("block-log-dir", bpo::value<bfs::path>()->default_value("blocks"),
          "the location of the block log (absolute path or relative to application data dir)")
         ("checkpoint,c", bpo::value<vector<string>>()->composing(), "Pairs of [BLOCK_NUM,BLOCK_ID] that should be enforced as checkpoints.")
         ("max-reversible-block-time", bpo::value<int32_t>()->default_value(-1),
          "Limits the maximum time (in milliseconds) that a reversible block is allowed to run before being considered invalid")
         ("max-pending-transaction-time", bpo::value<int32_t>()->default_value(-1),
          "Limits the maximum time (in milliseconds) that is allowed a pushed transaction's code to execute before being considered invalid")
         ("max-deferred-transaction-time", bpo::value<int32_t>()->default_value(20),
          "Limits the maximum time (in milliseconds) that is allowed a to push deferred transactions at the start of a block")
         ("wasm-runtime", bpo::value<eosio::chain::wasm_interface::vm_type>()->value_name("wavm/binaryen"), "Override default WASM runtime")
<<<<<<< HEAD
         ("shared-memory-size-mb", bpo::value<uint64_t>()->default_value(config::default_shared_memory_size / (1024  * 1024)), "Minimum size MB of database shared memory file")
=======
         ("shared-memory-size-mb", bpo::value<uint64_t>()->default_value(config::default_shared_memory_size / (1024  * 1024)), "Maximum size MB of database shared memory file")
>>>>>>> dead9cef

#warning TODO: rate limiting
         /*("per-authorized-account-transaction-msg-rate-limit-time-frame-sec", bpo::value<uint32_t>()->default_value(default_per_auth_account_time_frame_seconds),
          "The time frame, in seconds, that the per-authorized-account-transaction-msg-rate-limit is imposed over.")
         ("per-authorized-account-transaction-msg-rate-limit", bpo::value<uint32_t>()->default_value(default_per_auth_account),
          "Limits the maximum rate of transaction messages that an account is allowed each per-authorized-account-transaction-msg-rate-limit-time-frame-sec.")
          ("per-code-account-transaction-msg-rate-limit-time-frame-sec", bpo::value<uint32_t>()->default_value(default_per_code_account_time_frame_seconds),
           "The time frame, in seconds, that the per-code-account-transaction-msg-rate-limit is imposed over.")
          ("per-code-account-transaction-msg-rate-limit", bpo::value<uint32_t>()->default_value(default_per_code_account),
           "Limits the maximum rate of transaction messages that an account's code is allowed each per-code-account-transaction-msg-rate-limit-time-frame-sec.")*/
         ;
   cli.add_options()
         ("replay-blockchain", bpo::bool_switch()->default_value(false),
          "clear chain database and replay all blocks")
         ("resync-blockchain", bpo::bool_switch()->default_value(false),
          "clear chain database and block log")
         ("skip-transaction-signatures", bpo::bool_switch()->default_value(false),
          "Disable transaction signature verification. ONLY for TESTING.")
         ;
}

void chain_plugin::plugin_initialize(const variables_map& options) {
   ilog("initializing chain plugin");

   if(options.count("genesis-json")) {
      auto genesis = options.at("genesis-json").as<bfs::path>();
      if(genesis.is_relative())
         my->genesis_file = app().config_dir() / genesis;
      else
         my->genesis_file = genesis;
   }
   if(options.count("genesis-timestamp")) {
     string tstr = options.at("genesis-timestamp").as<string>();
     if (strcasecmp (tstr.c_str(), "now") == 0) {
       my->genesis_timestamp = fc::time_point::now();
       auto epoch_ms = my->genesis_timestamp.time_since_epoch().count() / 1000;
       auto diff_ms = epoch_ms % block_interval_ms;
       if (diff_ms > 0) {
         auto delay_ms =  (block_interval_ms - diff_ms);
         my->genesis_timestamp += fc::microseconds(delay_ms * 10000);
         dlog ("pausing ${ms} milliseconds to the next interval",("ms",delay_ms));
       }
     }
     else {
       my->genesis_timestamp = time_point::from_iso_string (tstr);
     }
   }
   if (options.count("block-log-dir")) {
      auto bld = options.at("block-log-dir").as<bfs::path>();
      if(bld.is_relative())
         my->block_log_dir = app().data_dir() / bld;
      else
         my->block_log_dir = bld;
   }
   if (options.count("shared-memory-size-mb")) {
      my->shared_memory_size = options.at("shared-memory-size-mb").as<uint64_t>() * 1024 * 1024;
   }

   if (options.at("replay-blockchain").as<bool>()) {
      ilog("Replay requested: wiping database");
      fc::remove_all(app().data_dir() / default_shared_memory_dir);
   }
   if (options.at("resync-blockchain").as<bool>()) {
      ilog("Resync requested: wiping database and blocks");
      fc::remove_all(app().data_dir() / default_shared_memory_dir);
      fc::remove_all(my->block_log_dir);
   }
   if (options.at("skip-transaction-signatures").as<bool>()) {
      ilog("Setting skip_transaction_signatures");
      elog("Setting skip_transaction_signatures\n"
           "\n"
           "**************************************\n"
           "*                                    *\n"
           "*   -- EOSD IGNORING SIGNATURES --   *\n"
           "*   -         TEST MODE          -   *\n"
           "*   ------------------------------   *\n"
           "*                                    *\n"
           "**************************************\n");

      my->skip_flags |= skip_transaction_signatures;
   }

   if(options.count("checkpoint"))
   {
      auto cps = options.at("checkpoint").as<vector<string>>();
      my->loaded_checkpoints.reserve(cps.size());
      for(auto cp : cps)
      {
         auto item = fc::json::from_string(cp).as<std::pair<uint32_t,block_id_type>>();
         my->loaded_checkpoints[item.first] = item.second;
      }
   }

   my->max_reversible_block_time_ms = options.at("max-reversible-block-time").as<int32_t>();
   my->max_pending_transaction_time_ms = options.at("max-pending-transaction-time").as<int32_t>();
   my->max_deferred_transaction_time_ms = options.at("max-deferred-transaction-time").as<int32_t>();

   if(options.count("wasm-runtime"))
      my->wasm_runtime = options.at("wasm-runtime").as<vm_type>();
}

void chain_plugin::plugin_startup()
{ try {
   if( !fc::exists( my->genesis_file ) ) {
      wlog( "\n generating default genesis file ${f}", ("f", my->genesis_file.generic_string() ) );
      contracts::genesis_state_type default_genesis;
      fc::json::save_to_file( default_genesis, my->genesis_file, true );
   }
   my->chain_config->block_log_dir = my->block_log_dir;
   my->chain_config->shared_memory_dir = app().data_dir() / default_shared_memory_dir;
   my->chain_config->read_only = my->readonly;
   my->chain_config->shared_memory_size = my->shared_memory_size;
   my->chain_config->genesis = fc::json::from_file(my->genesis_file).as<contracts::genesis_state_type>();
   if (my->genesis_timestamp.sec_since_epoch() > 0) {
      my->chain_config->genesis.initial_timestamp = my->genesis_timestamp;
   }

   if (my->max_reversible_block_time_ms > 0) {
      my->chain_config->limits.max_push_block_us = fc::milliseconds(my->max_reversible_block_time_ms);
   }

   if (my->max_pending_transaction_time_ms > 0) {
      my->chain_config->limits.max_push_transaction_us = fc::milliseconds(my->max_pending_transaction_time_ms);
   }

   if (my->max_deferred_transaction_time_ms > 0 ) {
      my->chain_config->limits.max_deferred_transactions_us = fc::milliseconds(my->max_deferred_transaction_time_ms);
   }

   if(my->wasm_runtime)
      my->chain_config->wasm_runtime = *my->wasm_runtime;

   my->chain.emplace(*my->chain_config);

   if(!my->readonly) {
      ilog("starting chain in read/write mode");
      my->chain->add_checkpoints(my->loaded_checkpoints);
   }

   ilog("Blockchain started; head block is #${num}, genesis timestamp is ${ts}",
        ("num", my->chain->head_block_num())("ts", (std::string)my->chain_config->genesis.initial_timestamp));

   my->chain_config.reset();

} FC_CAPTURE_LOG_AND_RETHROW( (my->genesis_file.generic_string()) ) }

void chain_plugin::plugin_shutdown() {
   my->chain.reset();
}

chain_apis::read_write chain_plugin::get_read_write_api() {
   return chain_apis::read_write(chain(), my->skip_flags);
}

bool chain_plugin::accept_block(const signed_block& block, bool currently_syncing) {
   if (currently_syncing && block.block_num() % 10000 == 0) {
      ilog("Syncing Blockchain --- Got block: #${n} time: ${t} producer: ${p}",
           ("t", block.timestamp)
           ("n", block.block_num())
           ("p", block.producer));
   }

#warning TODO: This used to be sync now it isnt?
   chain().push_block(block, my->skip_flags);
   return true;
}

void chain_plugin::accept_transaction(const packed_transaction& trx) {
   chain().push_transaction(trx, my->skip_flags);
}

bool chain_plugin::block_is_on_preferred_chain(const block_id_type& block_id) {
   // If it's not known, it's not preferred.
   if (!chain().is_known_block(block_id)) return false;
   // Extract the block number from block_id, and fetch that block number's ID from the database.
   // If the database's block ID matches block_id, then block_id is on the preferred chain. Otherwise, it's on a fork.
   return chain().get_block_id_for_num(block_header::num_from_id(block_id)) == block_id;
}

bool chain_plugin::is_skipping_transaction_signatures() const {
   return my->skip_flags & skip_transaction_signatures;
}

chain_controller::controller_config& chain_plugin::chain_config() {
   // will trigger optional assert if called before/after plugin_initialize()
   return *my->chain_config;
}

chain_controller& chain_plugin::chain() { return *my->chain; }
const chain_controller& chain_plugin::chain() const { return *my->chain; }

  void chain_plugin::get_chain_id (chain_id_type &cid)const {
    memcpy (cid.data(), my->chain_id.data(), cid.data_size());
  }

namespace chain_apis {

const string read_only::KEYi64 = "i64";

read_only::get_info_results read_only::get_info(const read_only::get_info_params&) const {
   auto itoh = [](uint32_t n, size_t hlen = sizeof(uint32_t)<<1) {
    static const char* digits = "0123456789abcdef";
    std::string r(hlen, '0');
    for(size_t i = 0, j = (hlen - 1) * 4 ; i < hlen; ++i, j -= 4)
      r[i] = digits[(n>>j) & 0x0f];
    return r;
  };
   return {
      itoh(static_cast<uint32_t>(app().version())),
      db.head_block_num(),
      db.last_irreversible_block_num(),
      db.head_block_id(),
      db.head_block_time(),
      db.head_block_producer(),
      //std::bitset<64>(db.get_dynamic_global_properties().recent_slots_filled).to_string(),
      //__builtin_popcountll(db.get_dynamic_global_properties().recent_slots_filled) / 64.0
   };
}

abi_def get_abi( const chain_controller& db, const name& account ) {
   const auto &d = db.get_database();
   const account_object *code_accnt = d.find<account_object, by_name>(account);
   EOS_ASSERT(code_accnt != nullptr, chain::account_query_exception, "Fail to retrieve account for ${account}", ("account", account) );
   abi_def abi;
   abi_serializer::to_abi(code_accnt->abi, abi);
   return abi;
}

string get_table_type( const abi_def& abi, const name& table_name ) {
   for( const auto& t : abi.tables ) {
      if( t.name == table_name ){
         return t.index_type;
      }
   }
   EOS_ASSERT( false, chain::contract_table_query_exception, "Table ${table} is not specified in the ABI", ("table",table_name) );
}

read_only::get_table_rows_result read_only::get_table_rows( const read_only::get_table_rows_params& p )const {
   const abi_def abi = get_abi( db, p.code );
   auto table_type = get_table_type( abi, p.table );

   if( table_type == KEYi64 ) {
      return get_table_rows_ex<contracts::key_value_index, contracts::by_scope_primary>(p,abi);
   }

   EOS_ASSERT( false, chain::contract_table_query_exception,  "Invalid table type ${type}", ("type",table_type)("abi",abi));
}

vector<asset> read_only::get_currency_balance( const read_only::get_currency_balance_params& p )const {

   const abi_def abi = get_abi( db, p.code );
   auto table_type = get_table_type( abi, "accounts" );

   vector<asset> results;
   walk_table<contracts::key_value_index, contracts::by_scope_primary>(p.code, p.account, N(accounts), [&](const contracts::key_value_object& obj){

      EOS_ASSERT( obj.value.size() >= sizeof(asset), chain::asset_type_exception, "Invalid data on table");

      asset cursor;
      fc::datastream<const char *> ds(obj.value.data(), obj.value.size());
      fc::raw::unpack(ds, cursor);

      EOS_ASSERT( cursor.get_symbol().valid(), chain::asset_type_exception, "Invalid asset");

      if( !p.symbol || boost::iequals(cursor.symbol_name(), *p.symbol) ) {
        results.emplace_back(cursor);
      }

      // return false if we are looking for one and found it, true otherwise
      return !(p.symbol && boost::iequals(cursor.symbol_name(), *p.symbol));
   });

   return results;
}

fc::variant read_only::get_currency_stats( const read_only::get_currency_stats_params& p )const {
   fc::mutable_variant_object results;

   const abi_def abi = get_abi( db, p.code );
   auto table_type = get_table_type( abi, "stat" );

   uint64_t scope = ( eosio::chain::string_to_symbol( 0, boost::algorithm::to_upper_copy(p.symbol).c_str() ) >> 8 );

   walk_table<contracts::key_value_index, contracts::by_scope_primary>(p.code, scope, N(stat), [&](const contracts::key_value_object& obj){

      EOS_ASSERT( obj.value.size() >= sizeof(read_only::get_currency_stats_result), chain::asset_type_exception, "Invalid data on table");

      fc::datastream<const char *> ds(obj.value.data(), obj.value.size());
      read_only::get_currency_stats_result result;

      fc::raw::unpack(ds, result.supply);
      fc::raw::unpack(ds, result.max_supply);
      fc::raw::unpack(ds, result.issuer);

      results[result.supply.symbol_name()] = result;
      return true;
   });

   return results;
}

template<typename Api>
struct resolver_factory {
   static auto make(const Api *api) {
      return [api](const account_name &name) -> optional<abi_serializer> {
         const auto *accnt = api->db.get_database().template find<account_object, by_name>(name);
         if (accnt != nullptr) {
            abi_def abi;
            if (abi_serializer::to_abi(accnt->abi, abi)) {
               return abi_serializer(abi);
            }
         }

         return optional<abi_serializer>();
      };
   }
};

template<typename Api>
auto make_resolver(const Api *api) {
   return resolver_factory<Api>::make(api);
}

fc::variant read_only::get_block(const read_only::get_block_params& params) const {
   optional<signed_block> block;
   try {
      block = db.fetch_block_by_id(fc::json::from_string(params.block_num_or_id).as<block_id_type>());
      if (!block) {
         block = db.fetch_block_by_number(fc::to_uint64(params.block_num_or_id));
      }

   } EOS_RETHROW_EXCEPTIONS(chain::block_id_type_exception, "Invalid block ID: ${block_num_or_id}", ("block_num_or_id", params.block_num_or_id))

   if (!block)
      FC_THROW_EXCEPTION(unknown_block_exception,
                      "Could not find block: ${block}", ("block", params.block_num_or_id));

   fc::variant pretty_output;
   abi_serializer::to_variant(*block, pretty_output, make_resolver(this));

   uint32_t ref_block_prefix = block->id()._hash[1];

   return fc::mutable_variant_object(pretty_output.get_object())
           ("id", block->id())
           ("block_num",block->block_num())
           ("ref_block_prefix", ref_block_prefix);
}

read_write::push_block_results read_write::push_block(const read_write::push_block_params& params) {
   db.push_block(params, skip_nothing);
   return read_write::push_block_results();
}

read_write::push_transaction_results read_write::push_transaction(const read_write::push_transaction_params& params) {
   packed_transaction pretty_input;
   auto resolver = make_resolver(this);
   try {
      abi_serializer::from_variant(params, pretty_input, resolver);
   } EOS_RETHROW_EXCEPTIONS(chain::packed_transaction_type_exception, "Invalid packed transaction")

   auto result = db.push_transaction(pretty_input, skip_flags);
#warning TODO: get transaction results asynchronously
   fc::variant pretty_output;
   abi_serializer::to_variant(result, pretty_output, resolver);
   return read_write::push_transaction_results{ result.id, pretty_output };
}

read_write::push_transactions_results read_write::push_transactions(const read_write::push_transactions_params& params) {
   FC_ASSERT( params.size() <= 1000, "Attempt to push too many transactions at once" );

   push_transactions_results result;
   result.reserve(params.size());
   for( const auto& item : params ) {
      try {
        result.emplace_back( push_transaction( item ) );
      } catch ( const fc::exception& e ) {
        result.emplace_back( read_write::push_transaction_results{ transaction_id_type(),
                          fc::mutable_variant_object( "error", e.to_detail_string() ) } );
      }
   }
   return result;
}

read_only::get_code_results read_only::get_code( const get_code_params& params )const {
   get_code_results result;
   result.account_name = params.account_name;
   const auto& d = db.get_database();
   const auto& accnt  = d.get<account_object,by_name>( params.account_name );

   if( accnt.code.size() ) {
      result.wast = wasm_to_wast( (const uint8_t*)accnt.code.data(), accnt.code.size() );
      result.code_hash = fc::sha256::hash( accnt.code.data(), accnt.code.size() );
   }

   abi_def abi;
   if( abi_serializer::to_abi(accnt.abi, abi) ) {

      result.abi = std::move(abi);
   }

   return result;
}

read_only::get_account_results read_only::get_account( const get_account_params& params )const {
   using namespace eosio::contracts;

   get_account_results result;
   result.account_name = params.account_name;

   const auto& d = db.get_database();

   const auto& permissions = d.get_index<permission_index,by_owner>();
   auto perm = permissions.lower_bound( boost::make_tuple( params.account_name ) );
   while( perm != permissions.end() && perm->owner == params.account_name ) {
      /// TODO: lookup perm->parent name
      name parent;

      // Don't lookup parent if null
      if( perm->parent._id ) {
         const auto* p = d.find<permission_object,by_id>( perm->parent );
         if( p ) {
            FC_ASSERT(perm->owner == p->owner, "Invalid parent");
            parent = p->name;
         }
      }

      result.permissions.push_back( permission{ perm->name, parent, perm->auth.to_authority() } );
      ++perm;
   }


   return result;
}

read_only::abi_json_to_bin_result read_only::abi_json_to_bin( const read_only::abi_json_to_bin_params& params )const try {
   abi_json_to_bin_result result;
   const auto code_account = db.get_database().find<account_object,by_name>( params.code );
   EOS_ASSERT(code_account != nullptr, contract_query_exception, "Contract can't be found ${contract}", ("contract", params.code));

   abi_def abi;
   if( abi_serializer::to_abi(code_account->abi, abi) ) {
      abi_serializer abis( abi );
      try {
         result.binargs = abis.variant_to_binary(abis.get_action_type(params.action), params.args);
      } EOS_RETHROW_EXCEPTIONS(chain::invalid_action_args_exception,
                                "'${args}' is invalid args for action '${action}' code '${code}'",
                                ("args", params.args)("action", params.action)("code", params.code))
   }
   return result;
} FC_CAPTURE_AND_RETHROW( (params.code)(params.action)(params.args) )

read_only::abi_bin_to_json_result read_only::abi_bin_to_json( const read_only::abi_bin_to_json_params& params )const {
   abi_bin_to_json_result result;
   const auto& code_account = db.get_database().get<account_object,by_name>( params.code );
   abi_def abi;
   if( abi_serializer::to_abi(code_account.abi, abi) ) {
      abi_serializer abis( abi );
      result.args = abis.binary_to_variant( abis.get_action_type( params.action ), params.binargs );
   }
   return result;
}

read_only::get_required_keys_result read_only::get_required_keys( const get_required_keys_params& params )const {
   transaction pretty_input;
   from_variant(params.transaction, pretty_input);
   auto required_keys_set = db.get_required_keys(pretty_input, params.available_keys);
   get_required_keys_result result;
   result.required_keys = required_keys_set;
   return result;
}


} // namespace chain_apis
} // namespace eosio<|MERGE_RESOLUTION|>--- conflicted
+++ resolved
@@ -76,11 +76,7 @@
          ("max-deferred-transaction-time", bpo::value<int32_t>()->default_value(20),
           "Limits the maximum time (in milliseconds) that is allowed a to push deferred transactions at the start of a block")
          ("wasm-runtime", bpo::value<eosio::chain::wasm_interface::vm_type>()->value_name("wavm/binaryen"), "Override default WASM runtime")
-<<<<<<< HEAD
-         ("shared-memory-size-mb", bpo::value<uint64_t>()->default_value(config::default_shared_memory_size / (1024  * 1024)), "Minimum size MB of database shared memory file")
-=======
          ("shared-memory-size-mb", bpo::value<uint64_t>()->default_value(config::default_shared_memory_size / (1024  * 1024)), "Maximum size MB of database shared memory file")
->>>>>>> dead9cef
 
 #warning TODO: rate limiting
          /*("per-authorized-account-transaction-msg-rate-limit-time-frame-sec", bpo::value<uint32_t>()->default_value(default_per_auth_account_time_frame_seconds),
