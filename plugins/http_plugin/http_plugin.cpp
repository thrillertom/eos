--- conflicted
+++ resolved
@@ -333,7 +333,6 @@
             my->valid_hosts.insert(aliases.begin(), aliases.end());
          }
 
-<<<<<<< HEAD
          tcp::resolver resolver( app().get_io_service());
          if( options.count( "http-server-address" ) && options.at( "http-server-address" ).as<string>().length()) {
             string lipstr = options.at( "http-server-address" ).as<string>();
@@ -347,15 +346,11 @@
                elog( "failed to configure http to listen on ${h}:${p} (${m})",
                      ("h", host)( "p", port )( "m", ec.what()));
             }
-=======
-         // add in resolved hosts and ports as well
-         if (my->listen_endpoint) {
-            my->add_aliases_for_endpoint(*my->listen_endpoint, host, port);
-         }
-      }
->>>>>>> 3c6134c6
-
-            my->valid_hosts.emplace(lipstr);
+
+            // add in resolved hosts and ports as well
+            if (my->listen_endpoint) {
+               my->add_aliases_for_endpoint(*my->listen_endpoint, host, port);
+            }
          }
 
          if( options.count( "https-server-address" ) && options.at( "https-server-address" ).as<string>().length()) {
@@ -370,7 +365,6 @@
                return;
             }
 
-<<<<<<< HEAD
             string lipstr = options.at( "https-server-address" ).as<string>();
             string host = lipstr.substr( 0, lipstr.find( ':' ));
             string port = lipstr.substr( host.size() + 1, lipstr.size());
@@ -386,15 +380,11 @@
                      ("h", host)( "p", port )( "m", ec.what()));
             }
 
-            my->valid_hosts.emplace(lipstr);
-         }
-=======
-         // add in resolved hosts and ports as well
-         if (my->https_listen_endpoint) {
-            my->add_aliases_for_endpoint(*my->https_listen_endpoint, host, port);
-         }
-      }
->>>>>>> 3c6134c6
+            // add in resolved hosts and ports as well
+            if (my->https_listen_endpoint) {
+               my->add_aliases_for_endpoint(*my->https_listen_endpoint, host, port);
+            }
+         }
 
          my->max_body_size = options.at( "max-body-size" ).as<uint32_t>();
          verbose_http_errors = options.at( "verbose-http-errors" ).as<bool>();
