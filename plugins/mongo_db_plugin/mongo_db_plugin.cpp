--- conflicted
+++ resolved
@@ -294,23 +294,12 @@
       // from an incomplete block. This means that traces will not be recorded in speculative read-mode, but
       // users should not be using the mongo_db_plugin in that mode anyway.
       //
-<<<<<<< HEAD
-      // It is recommended to run mongo_db_plugin in read-mode = read-only.
-      //
-//      if( !t->producer_block_id.valid() ) {
-//         auto v = to_variant_with_abi( *t );
-//         ilog("==>${t}", ("t", fc::json::to_string( v )));
-//
-//         return;
-//      }
-=======
       // Allow logging traces if node is a producer for testing purposes, so a single nodeos can do both for testing.
       //
       // It is recommended to run mongo_db_plugin in read-mode = read-only.
       //
       if( !is_producer && !t->producer_block_id.valid() )
          return;
->>>>>>> 65c1cfdb
       // always queue since account information always gathered
       queue( transaction_trace_queue, t );
    } catch (fc::exception& e) {
@@ -978,10 +967,6 @@
          std::chrono::microseconds{fc::time_point::now().time_since_epoch().count()});
 
    if( store_blocks ) {
-<<<<<<< HEAD
-      auto blocks = mongo_conn[db_name][blocks_col];
-      auto ir_block = find_block( blocks, block_id_str );
-=======
       auto ir_block = find_block( _blocks, block_id_str );
       if( !ir_block ) {
          _process_accepted_block( bs );
@@ -999,7 +984,6 @@
 
    if( store_block_states ) {
       auto ir_block = find_block( _block_states, block_id_str );
->>>>>>> 65c1cfdb
       if( !ir_block ) {
          _process_accepted_block( bs );
          ir_block = find_block( _block_states, block_id_str );
@@ -1033,10 +1017,6 @@
 
    if( store_transactions ) {
       const auto block_num = bs->block->block_num();
-<<<<<<< HEAD
-      auto trans = mongo_conn[db_name][trans_col];
-=======
->>>>>>> 65c1cfdb
       bool transactions_in_block = false;
       mongocxx::options::bulk_write bulk_opts;
       bulk_opts.ordered( false );
