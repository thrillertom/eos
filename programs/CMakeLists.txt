--- conflicted
+++ resolved
@@ -2,10 +2,6 @@
 add_subdirectory( eosioc )
 #add_subdirectory( eosio-walletd )
 add_subdirectory( launcher )
-<<<<<<< HEAD
 #add_subdirectory( codegen )
 add_subdirectory( applesedemo )
-=======
-add_subdirectory( codegen )
-add_subdirectory( abi_gen )
->>>>>>> b2af4daa
+add_subdirectory( abi_gen )