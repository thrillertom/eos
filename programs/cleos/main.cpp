--- conflicted
+++ resolved
@@ -39,7 +39,7 @@
   sign                        Sign a transaction
   push                        Push arbitrary transactions to the blockchain
   multisig                    Multisig contract commands
-  
+
 ```
 To get help with any particular subcommand, run it with no arguments as well:
 ```
@@ -225,11 +225,7 @@
 
    try {
       auto result = call(get_code_func, fc::mutable_variant_object("account_name", name(config::system_account_name)));
-<<<<<<< HEAD
       abi_serializer eosio_serializer(result["abi"].as<abi_def>());
-=======
-      abi_serializer eosio_serializer(result["abi"].as<contracts::abi_def>());
->>>>>>> 4a2746e0
       return chain::action( {}, config::system_account_name, "nonce", eosio_serializer.variant_to_binary("nonce", nonce));
    }
    catch (...) {
@@ -1173,7 +1169,7 @@
       {
          abiPath = (cpath / (cpath.filename().generic_string()+".abi")).generic_string();
       }
-      
+
       std::cout << localized(("Reading WAST/WASM from " + wastPath + "...").c_str()) << std::endl;
       fc::read_file_contents(wastPath, wast);
       FC_ASSERT( !wast.empty(), "no wast file found ${f}", ("f", wastPath) );
@@ -1548,10 +1544,6 @@
       transaction trx;
 
       trx.expiration = fc::time_point_sec( fc::time_point::now() + fc::hours(proposal_expiration_hours) );
-<<<<<<< HEAD
-=======
-      trx.region = 0;
->>>>>>> 4a2746e0
       trx.ref_block_num = 0;
       trx.ref_block_prefix = 0;
       trx.max_net_usage_words = 0;
@@ -1575,7 +1567,6 @@
    });
 
    //resolver for ABI serializer to decode actions in proposed transaction in multisig contract
-<<<<<<< HEAD
    auto resolver = [](const name& code) -> optional<abi_serializer> {
       auto result = call(get_code_func, fc::mutable_variant_object("account_name", code.to_string()));
       if (result["abi"].is_object()) {
@@ -1584,16 +1575,6 @@
       } else {
          std::cerr << "ABI for contract " << code.to_string() << " not found. Action data will be shown in hex only." << std::endl;
          return optional<abi_serializer>();
-=======
-   auto resolver = [](const name& code) -> optional<contracts::abi_serializer> {
-      auto result = call(get_code_func, fc::mutable_variant_object("account_name", code.to_string()));
-      if (result["abi"].is_object()) {
-         //std::cout << "ABI: " << fc::json::to_pretty_string(result) << std::endl;
-         return optional<contracts::abi_serializer>(abi_serializer(result["abi"].as<contracts::abi_def>()));
-      } else {
-         std::cerr << "ABI for contract " << code.to_string() << " not found. Action data will be shown in hex only." << std::endl;
-         return optional<contracts::abi_serializer>();
->>>>>>> 4a2746e0
       }
    };
 
