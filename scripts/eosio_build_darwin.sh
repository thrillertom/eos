	OS_VER=`sw_vers -productVersion`
	OS_MAJ=`echo "${OS_VER}" | cut -d'.' -f1`
	OS_MIN=`echo "${OS_VER}" | cut -d'.' -f2`
	OS_PATCH=`echo "${OS_VER}" | cut -d'.' -f3`

	MEM_GIG=`bc <<< "($(sysctl -in hw.memsize) / 1024000000)"`

	CPU_SPEED=`bc <<< "scale=2; ($(sysctl -in hw.cpufrequency) / 100000000) / 10"`
	CPU_CORE=$( sysctl -in machdep.cpu.core_count )

	DISK_TOTAL=`df -H $PWD | grep /dev | tr -s ' ' | cut -d\  -f2 | sed 's/[^0-9]//'`
	DISK_AVAIL=`df -H $PWD | grep /dev | tr -s ' ' | cut -d\  -f4 | sed 's/[^0-9]//'`

	printf "\n\tOS name: $ARCH\n"
	printf "\tOS Version: ${OS_VER}\n"
	printf "\tCPU speed: ${CPU_SPEED}Ghz\n"
	printf "\tCPU cores: $CPU_CORE\n"
	printf "\tPhysical Memory: $MEM_GIG Gbytes\n"
	printf "\tDisk space total: ${DISK_TOTAL}G\n"
	printf "\tDisk space available: ${DISK_AVAIL}G\n\n"
	
	if [ $MEM_GIG -lt 8 ]; then
		echo "Your system must have 8 or more Gigabytes of physical memory installed."
		echo "Exiting now."
		exit 1
	fi

	if [ $OS_MIN -lt 12 ]; then
		echo "You must be running Mac OS 10.12.x or higher to install EOSIO."
		echo "Exiting now."
		exit 1
	fi

	if [ $DISK_AVAIL -lt 100 ]; then
		echo "You must have at least 100GB of available storage to install EOSIO."
		echo "Exiting now."
		exit 1
	fi

	process_dep()
	{
		printf "\tChecking XCode installation\n"
		XCODESELECT=$(which xcode-select)
		if [ $? -ne 0 ]; then
			printf "\n\tXCode must be installed in order to proceed.\n\n"
			printf "\texiting now.\n"
			exit 1
		fi

		printf "\tXCode installation found.\n\n"
	
		printf "\tChecking Ruby installation\n"
		RUBY=$(which ruby)
		if [ $? -ne 0 ]; then
			printf "\nRuby must be installed in order to proceed.\n\n"
			printf "\texiting now.\n"
			exit 1
		fi

		printf "\tRuby installation found.\n\n"
		
		printf "\tChecking Home Brew installation\n"
		BREW=$(which brew)
		if [ $? -ne 0 ]; then
			printf "\tHomebrew must be installed to compile EOS.IO\n\n"
			printf "\tDo you wish to install Home Brew?\n"
			select yn in "Yes" "No"; do
				case $yn in
					[Yy]* ) 
					$XCODESELECT --install 2>/dev/null;
					$RUBY -e "$(curl -fsSL https://raw.githubusercontent.com/Homebrew/install/master/install)"
					if [ $? -ne 0 ]; then
						echo "Unable to install homebrew at this time. Exiting now."
						exit 0;
					fi
					break;;
					[Nn]* ) echo "User aborted homebrew installation. Exiting now.";
							exit;;
					* ) echo "Please enter 1 for yes or 2 for no.";;
				esac
			done
		fi

		printf "\tHome Brew installation found.\n\n"
	# 	DEPS="git automake libtool openssl cmake wget boost llvm@4 gmp gettext"
		DCOUNT=0
		COUNT=1
		PERMISSION_GETTEXT=0
		DISPLAY=""
		DEP=""
	
		printf "\tChecking dependencies.\n"
		for line in `cat ${WORK_DIR}/scripts/eosio_build_dep`; do
			pkg=$( echo "${line}" | cut -d',' -f1 )
			printf "\tChecking $pkg ... "
			BIN=$(which $pkg)
			if [ $? -eq 0 ]; then
				 printf "\t$pkg found\n"
				continue
			fi
		
			LIB=$( ls -l /usr/local/lib/lib${pkg}* 2>/dev/null | wc -l)
			if [ ${LIB} -ne 0 ]; then
				 printf "\t$pkg found\n"
				continue
			else 
				let DCOUNT++
				
				if [ $pkg = "LLVM" ]; then
					pkg="llvm@4"
				fi

				if [ $pkg = "openssl" ]; then
					pkg="openssl@1.0"
				fi

				if [ $pkg = "gettext" ]; then
					PERMISSION_GETTEXT=1
				fi
				
				DEP=$DEP" ${pkg} "
				DISPLAY="${DISPLAY}${COUNT}. ${pkg}\n\t"
				printf "\tPackage ${pkg} ${bldred}NOT${txtrst} found.\n"
				let COUNT++
			fi
		done

		if [ $DCOUNT -ne 0 ]; then
			printf "\n\tThe following dependencies are required to install EOSIO.\n"
			printf "\n\t$DISPLAY\n\n"
			echo "Do you wish to install these packages?"
			select yn in "Yes" "No"; do
				case $yn in
					[Yy]* ) 
					if [ $PERMISSION_GETTEXT -eq 1 ]; then
						sudo chown -R $(whoami) /usr/local/share
					fi

					$XCODESELECT --install 2>/dev/null;
					printf "\tUpdating Home Brew.\n"
					brew update
					printf "\tInstalling Dependencies.\n"
					brew install --force $DEP
					brew unlink $DEP && brew link --force $DEP
					break;;
					[Nn]* ) echo "User aborting installation of required dependencies, Exiting now."; exit;;
					* ) echo "Please type 1 for yes or 2 for no.";;
				esac
			done
		else 
			printf "\n\tNo required Home Brew dependencies to install.\n"
		fi
		
	return 0
	}

	process_dep

	printf "\n\tChecking for secp256k1-zkp\n"
    # install secp256k1-zkp (Cryptonomex branch)
    if [ ! -e /usr/local/lib/libsecp256k1.a ]; then
		cd ${TEMP_DIR}
		git clone https://github.com/cryptonomex/secp256k1-zkp.git
		cd secp256k1-zkp
		./autogen.sh
		if [ $? -ne 0 ]; then
			printf "\tError running autogen\n"
			printf "\tExiting now.\n\n"
			exit;
		fi
		./configure
		make -j${CPU_CORE}
		if [ $? -ne 0 ]; then
			printf "\tError compiling secp256k1-zkp.\n"
			printf "\tExiting now.\n\n"
			exit;
		fi
		sudo make -j${CPU_CORE} install
		sudo rm -rf ${TEMP_DIR}/secp256k1-zkp
	else
		printf "\tsecp256k1 found at /usr/local/lib/\n"
	fi

<<<<<<< HEAD
	printf "\n\tChecking for binaryen\n"
	if [ ! -e /usr/local/binaryen/bin/binaryen.js ]; then
		cd ${TEMP_DIR}
		git clone https://github.com/WebAssembly/binaryen
		cd binaryen
		git checkout tags/1.37.14
		cmake . && make -j${CPU_CORE}
		if [ $? -ne 0 ]; then
			printf "\tError compiling binaryen.\n"
			printf "\tExiting now.\n\n"
			exit;
		fi
		sudo mkdir /usr/local/binaryen
		sudo mv ${TEMP_DIR}/binaryen/{bin,src,lib} /usr/local/binaryen
		sudo ln -s /usr/local/binaryen/bin/* /usr/local
		sudo rm -rf ${TEMP_DIR}/binaryen
	else
		printf "\tBinaryen found at /usr/local/binaryen/bin/\n"
	fi

=======
>>>>>>> d8db1d3a
	printf "\n\tChecking for WASM\n"
	if [ ! -d /usr/local/wasm/bin ]; then
		# Build LLVM and clang for WASM:
		cd ${TEMP_DIR}
		mkdir wasm-compiler
		cd wasm-compiler
		git clone --depth 1 --single-branch --branch release_40 https://github.com/llvm-mirror/llvm.git
		cd llvm/tools
		git clone --depth 1 --single-branch --branch release_40 https://github.com/llvm-mirror/clang.git
		cd ..
		mkdir build
		cd build
		sudo cmake -G "Unix Makefiles" -DCMAKE_INSTALL_PREFIX=/usr/local/wasm \
		-DLLVM_TARGETS_TO_BUILD= -DLLVM_EXPERIMENTAL_TARGETS_TO_BUILD=WebAssembly \
		-DCMAKE_BUILD_TYPE=Release ../
		if [ $? -ne 0 ]; then
			printf "\tError compiling WASM.\n"
			printf "\tExiting now.\n\n"
			exit;
		fi
		sudo make -j${CPU_CORE} install
		sudo rm -rf ${TEMP_DIR}/wasm-compiler
	else
		printf "\tWASM found at /usr/local/wasm/bin/\n"
	fi<|MERGE_RESOLUTION|>--- conflicted
+++ resolved
@@ -181,29 +181,6 @@
 		printf "\tsecp256k1 found at /usr/local/lib/\n"
 	fi
 
-<<<<<<< HEAD
-	printf "\n\tChecking for binaryen\n"
-	if [ ! -e /usr/local/binaryen/bin/binaryen.js ]; then
-		cd ${TEMP_DIR}
-		git clone https://github.com/WebAssembly/binaryen
-		cd binaryen
-		git checkout tags/1.37.14
-		cmake . && make -j${CPU_CORE}
-		if [ $? -ne 0 ]; then
-			printf "\tError compiling binaryen.\n"
-			printf "\tExiting now.\n\n"
-			exit;
-		fi
-		sudo mkdir /usr/local/binaryen
-		sudo mv ${TEMP_DIR}/binaryen/{bin,src,lib} /usr/local/binaryen
-		sudo ln -s /usr/local/binaryen/bin/* /usr/local
-		sudo rm -rf ${TEMP_DIR}/binaryen
-	else
-		printf "\tBinaryen found at /usr/local/binaryen/bin/\n"
-	fi
-
-=======
->>>>>>> d8db1d3a
 	printf "\n\tChecking for WASM\n"
 	if [ ! -d /usr/local/wasm/bin ]; then
 		# Build LLVM and clang for WASM:
