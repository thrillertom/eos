--- conflicted
+++ resolved
@@ -35,7 +35,26 @@
 )
 )=====";
 
-<<<<<<< HEAD
+static const char simple_no_memory_wast[] = R"=====(
+(module
+ (import "env" "memcpy" (func $memcpy (param i32 i32 i32) (result i32)))
+ (table 0 anyfunc)
+ (export "init" (func $init))
+ (export "apply" (func $apply))
+ (func $init
+ )
+ (func $apply (param $0 i64) (param $1 i64)
+    (drop
+       (call $memcpy
+          (i32.const 0)
+          (i32.const 1024)
+          (i32.const 1024)
+       )
+    )
+ )
+)
+)=====";
+
 static const char mutable_global_wast[] = R"=====(
 (module
  (import "env" "assert" (func $assert (param i32 i32)))
@@ -59,24 +78,4 @@
   )
  )
  (global $g0 (mut i32) (i32.const 2))
-=======
-static const char simple_no_memory_wast[] = R"=====(
-(module
- (import "env" "memcpy" (func $memcpy (param i32 i32 i32) (result i32)))
- (table 0 anyfunc)
- (export "init" (func $init))
- (export "apply" (func $apply))
- (func $init
- )
- (func $apply (param $0 i64) (param $1 i64)
-    (drop
-       (call $memcpy
-          (i32.const 0)
-          (i32.const 1024)
-          (i32.const 1024)
-       )
-    )
- )
->>>>>>> 81194e4f
-)
 )=====";