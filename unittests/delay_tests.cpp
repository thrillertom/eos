#include <boost/test/unit_test.hpp>
#include <eosio/testing/tester_network.hpp>
#include <eosio/chain/producer_object.hpp>
#include <eosio/chain/global_property_object.hpp>
#include <eosio/chain/generated_transaction_object.hpp>
#include <eosio.system/eosio.system.wast.hpp>
#include <eosio.system/eosio.system.abi.hpp>
#include <eosio.token/eosio.token.wast.hpp>
#include <eosio.token/eosio.token.abi.hpp>

#ifdef NON_VALIDATING_TEST
#define TESTER tester
#else
#define TESTER validating_tester
#endif

using namespace eosio;
using namespace eosio::chain;
using namespace eosio::testing;


BOOST_AUTO_TEST_SUITE(delay_tests)

BOOST_FIXTURE_TEST_CASE( delay_create_account, validating_tester) { try {

   produce_blocks(2);
   signed_transaction trx;

   account_name a = N(newco);
   account_name creator = config::system_account_name;

   auto owner_auth =  authority( get_public_key( a, "owner" ) );
   trx.actions.emplace_back( vector<permission_level>{{creator,config::active_name}},
                             newaccount{
                                .creator  = creator,
                                .name     = a,
                                .owner    = owner_auth,
                                .active   = authority( get_public_key( a, "active" ) ),
                                .recovery = authority( get_public_key( a, "recovery" ) ),
                             });
   set_transaction_headers(trx);
   trx.delay_sec = 3;
   trx.sign( get_private_key( creator, "active" ), chain_id_type()  );

   auto trace = push_transaction( trx );

   produce_blocks(8);

} FC_LOG_AND_RETHROW() }


BOOST_FIXTURE_TEST_CASE( delay_error_create_account, validating_tester) { try {

   produce_blocks(2);
   signed_transaction trx;

   account_name a = N(newco);
   account_name creator = config::system_account_name;

   auto owner_auth =  authority( get_public_key( a, "owner" ) );
   trx.actions.emplace_back( vector<permission_level>{{creator,config::active_name}},
                             newaccount{
                                .creator  = N(bad), /// a does not exist, this should error when execute
                                .name     = a,
                                .owner    = owner_auth,
                                .active   = authority( get_public_key( a, "active" ) ),
                                .recovery = authority( get_public_key( a, "recovery" ) ),
                             });
   set_transaction_headers(trx);
   trx.delay_sec = 3;
   trx.sign( get_private_key( creator, "active" ), chain_id_type()  );

   ilog( fc::json::to_pretty_string(trx) );
   auto trace = push_transaction( trx );
   edump((*trace));

   produce_blocks(8);

} FC_LOG_AND_RETHROW() }


asset get_currency_balance(const TESTER& chain, account_name account) {
   return chain.get_currency_balance(N(eosio.token), symbol(SY(4,CUR)), account);
}

const std::string eosio_token = name(N(eosio.token)).to_string();

// test link to permission with delay directly on it
BOOST_AUTO_TEST_CASE( link_delay_direct_test ) { try {
   TESTER chain;

   const auto& tester_account = N(tester);

   chain.produce_blocks();
   chain.create_account(N(eosio.token));
   chain.produce_blocks(10);

   chain.set_code(N(eosio.token), eosio_token_wast);
   chain.set_abi(N(eosio.token), eosio_token_abi);

   chain.produce_blocks();
   chain.create_account(N(tester));
   chain.create_account(N(tester2));
   chain.produce_blocks(10);

   chain.push_action(config::system_account_name, updateauth::get_name(), tester_account, fc::mutable_variant_object()
           ("account", "tester")
           ("permission", "first")
           ("parent", "active")
           ("auth",  authority(chain.get_public_key(tester_account, "first")))
   );
   chain.push_action(config::system_account_name, linkauth::get_name(), tester_account, fc::mutable_variant_object()
           ("account", "tester")
           ("code", eosio_token)
           ("type", "transfer")
           ("requirement", "first"));
   chain.produce_blocks();
   chain.push_action(N(eosio.token), N(create), N(eosio.token), mutable_variant_object()
           ("issuer", eosio_token)
           ("maximum_supply", "9000000.0000 CUR")
           ("can_freeze", 0)
           ("can_recall", 0)
           ("can_whitelist", 0)
   );


   chain.push_action(N(eosio.token), name("issue"), N(eosio.token), fc::mutable_variant_object()
           ("to",       eosio_token)
           ("quantity", "1000000.0000 CUR")
           ("memo", "for stuff")
   );

   auto trace = chain.push_action(N(eosio.token), name("transfer"), N(eosio.token), fc::mutable_variant_object()
       ("from", eosio_token)
       ("to", "tester")
       ("quantity", "100.0000 CUR")
       ("memo", "hi" )
   );
   BOOST_REQUIRE_EQUAL(transaction_receipt::executed, trace->receipt->status);
   auto gen_size = chain.control->db().get_index<generated_transaction_multi_index,by_trx_id>().size();
   BOOST_REQUIRE_EQUAL(0, gen_size);

   chain.produce_blocks();

   auto liquid_balance = get_currency_balance(chain, N(eosio.token));
   BOOST_REQUIRE_EQUAL(asset::from_string("999900.0000 CUR"), liquid_balance);
   liquid_balance = get_currency_balance(chain, N(tester));
   BOOST_REQUIRE_EQUAL(asset::from_string("100.0000 CUR"), liquid_balance);

   trace = chain.push_action(N(eosio.token), name("transfer"), N(tester), fc::mutable_variant_object()
       ("from", "tester")
       ("to", "tester2")
       ("quantity", "1.0000 CUR")
       ("memo", "hi" )
   );

   BOOST_REQUIRE_EQUAL(transaction_receipt::executed, trace->receipt->status);
   gen_size = chain.control->db().get_index<generated_transaction_multi_index,by_trx_id>().size();
   BOOST_REQUIRE_EQUAL(0, gen_size);

   chain.produce_blocks();

   liquid_balance = get_currency_balance(chain, N(eosio.token));
   BOOST_REQUIRE_EQUAL(asset::from_string("999900.0000 CUR"), liquid_balance);
   liquid_balance = get_currency_balance(chain, N(tester));
   BOOST_REQUIRE_EQUAL(asset::from_string("99.0000 CUR"), liquid_balance);
   liquid_balance = get_currency_balance(chain, N(tester2));
   BOOST_REQUIRE_EQUAL(asset::from_string("1.0000 CUR"), liquid_balance);

   trace = chain.push_action(config::system_account_name, updateauth::get_name(), tester_account, fc::mutable_variant_object()
           ("account", "tester")
           ("permission", "first")
           ("parent", "active")
           ("auth",  authority(chain.get_public_key(tester_account, "first"), 10))
   );
   BOOST_REQUIRE_EQUAL(transaction_receipt::executed, trace->receipt->status);
   gen_size = chain.control->db().get_index<generated_transaction_multi_index,by_trx_id>().size();
   BOOST_REQUIRE_EQUAL(0, gen_size);

   chain.produce_blocks();

   trace = chain.push_action(N(eosio.token), name("transfer"), N(tester), fc::mutable_variant_object()
       ("from", "tester")
       ("to", "tester2")
       ("quantity", "3.0000 CUR")
       ("memo", "hi" ),
       20, 10
   );
   BOOST_REQUIRE_EQUAL(transaction_receipt::delayed, trace->receipt->status);
   gen_size = chain.control->db().get_index<generated_transaction_multi_index,by_trx_id>().size();
   BOOST_REQUIRE_EQUAL(1, gen_size);
   BOOST_REQUIRE_EQUAL(0, trace->action_traces.size());

   liquid_balance = get_currency_balance(chain, N(tester));
   BOOST_REQUIRE_EQUAL(asset::from_string("99.0000 CUR"), liquid_balance);
   liquid_balance = get_currency_balance(chain, N(tester2));
   BOOST_REQUIRE_EQUAL(asset::from_string("1.0000 CUR"), liquid_balance);

   chain.produce_blocks();

   liquid_balance = get_currency_balance(chain, N(tester));
   BOOST_REQUIRE_EQUAL(asset::from_string("99.0000 CUR"), liquid_balance);
   liquid_balance = get_currency_balance(chain, N(tester2));
   BOOST_REQUIRE_EQUAL(asset::from_string("1.0000 CUR"), liquid_balance);

   chain.produce_blocks(18);

   liquid_balance = get_currency_balance(chain, N(tester));
   BOOST_REQUIRE_EQUAL(asset::from_string("99.0000 CUR"), liquid_balance);
   liquid_balance = get_currency_balance(chain, N(tester2));
   BOOST_REQUIRE_EQUAL(asset::from_string("1.0000 CUR"), liquid_balance);

   chain.produce_blocks();

   liquid_balance = get_currency_balance(chain, N(tester));
   BOOST_REQUIRE_EQUAL(asset::from_string("99.0000 CUR"), liquid_balance);
   liquid_balance = get_currency_balance(chain, N(tester2));
   BOOST_REQUIRE_EQUAL(asset::from_string("1.0000 CUR"), liquid_balance);

   chain.produce_blocks();

   liquid_balance = get_currency_balance(chain, N(tester));
   BOOST_REQUIRE_EQUAL(asset::from_string("96.0000 CUR"), liquid_balance);
   liquid_balance = get_currency_balance(chain, N(tester2));
   BOOST_REQUIRE_EQUAL(asset::from_string("4.0000 CUR"), liquid_balance);

} FC_LOG_AND_RETHROW() }/// schedule_test


BOOST_AUTO_TEST_CASE(delete_auth_test) { try {
   TESTER chain;

   const auto& tester_account = N(tester);

   chain.produce_blocks();
   chain.create_account(N(eosio.token));
   chain.produce_blocks(10);

   chain.set_code(N(eosio.token), eosio_token_wast);
   chain.set_abi(N(eosio.token), eosio_token_abi);

   chain.produce_blocks();
   chain.create_account(N(tester));
   chain.create_account(N(tester2));
   chain.produce_blocks(10);

   transaction_trace_ptr trace;

   // can't delete auth because it doesn't exist
   BOOST_REQUIRE_EXCEPTION(
   trace = chain.push_action(config::system_account_name, deleteauth::get_name(), tester_account, fc::mutable_variant_object()
           ("account", "tester")
           ("permission", "first")),
   permission_query_exception,
   [] (const permission_query_exception &e)->bool {
      expect_assert_message(e, "permission_query_exception: Permission Query Exception\nFailed to retrieve permission");
      return true;
   });

   // update auth
   chain.push_action(config::system_account_name, updateauth::get_name(), tester_account, fc::mutable_variant_object()
           ("account", "tester")
           ("permission", "first")
           ("parent", "active")
           ("auth",  authority(chain.get_public_key(tester_account, "first")))
   );

   // link auth
   chain.push_action(config::system_account_name, linkauth::get_name(), tester_account, fc::mutable_variant_object()
           ("account", "tester")
           ("code", "eosio.token")
           ("type", "transfer")
           ("requirement", "first"));

   // create CUR token
   chain.produce_blocks();
   chain.push_action(N(eosio.token), N(create), N(eosio.token), mutable_variant_object()
           ("issuer", "eosio.token" )
           ("maximum_supply", "9000000.0000 CUR" )
           ("can_freeze", 0)
           ("can_recall", 0)
           ("can_whitelist", 0)
   );

   // issue to account "eosio.token"
   chain.push_action(N(eosio.token), name("issue"), N(eosio.token), fc::mutable_variant_object()
           ("to",       "eosio.token")
           ("quantity", "1000000.0000 CUR")
           ("memo", "for stuff")
   );

   // transfer from eosio.token to tester
   trace = chain.push_action(N(eosio.token), name("transfer"), N(eosio.token), fc::mutable_variant_object()
       ("from", "eosio.token")
       ("to", "tester")
       ("quantity", "100.0000 CUR")
       ("memo", "hi" )
   );
   BOOST_REQUIRE_EQUAL(transaction_receipt::executed, trace->receipt->status);

   chain.produce_blocks();

   auto liquid_balance = get_currency_balance(chain, N(eosio.token));
   BOOST_REQUIRE_EQUAL(asset::from_string("999900.0000 CUR"), liquid_balance);
   liquid_balance = get_currency_balance(chain, N(tester));
   BOOST_REQUIRE_EQUAL(asset::from_string("100.0000 CUR"), liquid_balance);

   trace = chain.push_action(N(eosio.token), name("transfer"), N(tester), fc::mutable_variant_object()
       ("from", "tester")
       ("to", "tester2")
       ("quantity", "1.0000 CUR")
       ("memo", "hi" )
   );

   BOOST_REQUIRE_EQUAL(transaction_receipt::executed, trace->receipt->status);

   liquid_balance = get_currency_balance(chain, N(eosio.token));
   BOOST_REQUIRE_EQUAL(asset::from_string("999900.0000 CUR"), liquid_balance);
   liquid_balance = get_currency_balance(chain, N(tester));
   BOOST_REQUIRE_EQUAL(asset::from_string("99.0000 CUR"), liquid_balance);
   liquid_balance = get_currency_balance(chain, N(tester2));
   BOOST_REQUIRE_EQUAL(asset::from_string("1.0000 CUR"), liquid_balance);

   // can't delete auth because it's linked
   BOOST_REQUIRE_EXCEPTION(
   trace = chain.push_action(config::system_account_name, deleteauth::get_name(), tester_account, fc::mutable_variant_object()
           ("account", "tester")
           ("permission", "first")),
   action_validate_exception,
   [] (const action_validate_exception &e)->bool {
      expect_assert_message(e, "action_validate_exception: message validation exception\nCannot delete a linked authority");
      return true;
   });

   // unlink auth
   trace = chain.push_action(config::system_account_name, unlinkauth::get_name(), tester_account, fc::mutable_variant_object()
           ("account", "tester")
           ("code", "eosio.token")
           ("type", "transfer"));
   BOOST_REQUIRE_EQUAL(transaction_receipt::executed, trace->receipt->status);

   // delete auth
   trace = chain.push_action(config::system_account_name, deleteauth::get_name(), tester_account, fc::mutable_variant_object()
           ("account", "tester")
           ("permission", "first"));

   BOOST_REQUIRE_EQUAL(transaction_receipt::executed, trace->receipt->status);

   chain.produce_blocks(1);;

   trace = chain.push_action(N(eosio.token), name("transfer"), N(tester), fc::mutable_variant_object()
       ("from", "tester")
       ("to", "tester2")
       ("quantity", "3.0000 CUR")
       ("memo", "hi" )
   );
   BOOST_REQUIRE_EQUAL(transaction_receipt::executed, trace->receipt->status);

   chain.produce_blocks();

   liquid_balance = get_currency_balance(chain, N(tester));
   BOOST_REQUIRE_EQUAL(asset::from_string("96.0000 CUR"), liquid_balance);
   liquid_balance = get_currency_balance(chain, N(tester2));
   BOOST_REQUIRE_EQUAL(asset::from_string("4.0000 CUR"), liquid_balance);

} FC_LOG_AND_RETHROW() }/// delete_auth_test


// test link to permission with delay on permission which is parent of min permission (special logic in permission_object::satisfies)
BOOST_AUTO_TEST_CASE( link_delay_direct_parent_permission_test ) { try {
   TESTER chain;

   const auto& tester_account = N(tester);

   chain.produce_blocks();
   chain.create_account(N(eosio.token));
   chain.produce_blocks(10);

   chain.set_code(N(eosio.token), eosio_token_wast);
   chain.set_abi(N(eosio.token), eosio_token_abi);

   chain.produce_blocks();
   chain.create_account(N(tester));
   chain.create_account(N(tester2));
   chain.produce_blocks(10);

   chain.push_action(config::system_account_name, updateauth::get_name(), tester_account, fc::mutable_variant_object()
           ("account", "tester")
           ("permission", "first")
           ("parent", "active")
           ("auth",  authority(chain.get_public_key(tester_account, "first")))
   );
   chain.push_action(config::system_account_name, linkauth::get_name(), tester_account, fc::mutable_variant_object()
           ("account", "tester")
           ("code", eosio_token)
           ("type", "transfer")
           ("requirement", "first"));

   chain.produce_blocks();
   chain.push_action(N(eosio.token), N(create), N(eosio.token), mutable_variant_object()
           ("issuer", eosio_token)
           ("maximum_supply", "9000000.0000 CUR")
           ("can_freeze", 0)
           ("can_recall", 0)
           ("can_whitelist", 0)
   );

   chain.push_action(N(eosio.token), name("issue"), N(eosio.token), fc::mutable_variant_object()
           ("to",       eosio_token)
           ("quantity", "1000000.0000 CUR")
           ("memo", "for stuff")
   );

   auto trace = chain.push_action(N(eosio.token), name("transfer"), N(eosio.token), fc::mutable_variant_object()
       ("from", eosio_token)
       ("to", "tester")
       ("quantity", "100.0000 CUR")
       ("memo", "hi" )
   );
   BOOST_REQUIRE_EQUAL(transaction_receipt::executed, trace->receipt->status);
   auto gen_size = chain.control->db().get_index<generated_transaction_multi_index,by_trx_id>().size();
   BOOST_REQUIRE_EQUAL(0, gen_size);

   chain.produce_blocks();

   auto liquid_balance = get_currency_balance(chain, N(eosio.token));
   BOOST_REQUIRE_EQUAL(asset::from_string("999900.0000 CUR"), liquid_balance);
   liquid_balance = get_currency_balance(chain, N(tester));
   BOOST_REQUIRE_EQUAL(asset::from_string("100.0000 CUR"), liquid_balance);

   trace = chain.push_action(N(eosio.token), name("transfer"), N(tester), fc::mutable_variant_object()
       ("from", "tester")
       ("to", "tester2")
       ("quantity", "1.0000 CUR")
       ("memo", "hi" )
   );

   BOOST_REQUIRE_EQUAL(transaction_receipt::executed, trace->receipt->status);
   gen_size = chain.control->db().get_index<generated_transaction_multi_index,by_trx_id>().size();
   BOOST_REQUIRE_EQUAL(0, gen_size);

   chain.produce_blocks();

   liquid_balance = get_currency_balance(chain, N(eosio.token));
   BOOST_REQUIRE_EQUAL(asset::from_string("999900.0000 CUR"), liquid_balance);
   liquid_balance = get_currency_balance(chain, N(tester));
   BOOST_REQUIRE_EQUAL(asset::from_string("99.0000 CUR"), liquid_balance);
   liquid_balance = get_currency_balance(chain, N(tester2));
   BOOST_REQUIRE_EQUAL(asset::from_string("1.0000 CUR"), liquid_balance);

   trace = chain.push_action(config::system_account_name, updateauth::get_name(), tester_account, fc::mutable_variant_object()
           ("account", "tester")
           ("permission", "active")
           ("parent", "owner")
           ("auth",  authority(chain.get_public_key(tester_account, "active"), 15))
   );
   BOOST_REQUIRE_EQUAL(transaction_receipt::executed, trace->receipt->status);
   gen_size = chain.control->db().get_index<generated_transaction_multi_index,by_trx_id>().size();
   BOOST_REQUIRE_EQUAL(0, gen_size);

   chain.produce_blocks();

   trace = chain.push_action(N(eosio.token), name("transfer"), N(tester), fc::mutable_variant_object()
       ("from", "tester")
       ("to", "tester2")
       ("quantity", "3.0000 CUR")
       ("memo", "hi" ),
       20, 15
   );
   BOOST_REQUIRE_EQUAL(transaction_receipt::delayed, trace->receipt->status);
   gen_size = chain.control->db().get_index<generated_transaction_multi_index,by_trx_id>().size();
   BOOST_REQUIRE_EQUAL(1, gen_size);
   BOOST_REQUIRE_EQUAL(0, trace->action_traces.size());

   liquid_balance = get_currency_balance(chain, N(tester));
   BOOST_REQUIRE_EQUAL(asset::from_string("99.0000 CUR"), liquid_balance);
   liquid_balance = get_currency_balance(chain, N(tester2));
   BOOST_REQUIRE_EQUAL(asset::from_string("1.0000 CUR"), liquid_balance);

   chain.produce_blocks();

   liquid_balance = get_currency_balance(chain, N(tester));
   BOOST_REQUIRE_EQUAL(asset::from_string("99.0000 CUR"), liquid_balance);
   liquid_balance = get_currency_balance(chain, N(tester2));
   BOOST_REQUIRE_EQUAL(asset::from_string("1.0000 CUR"), liquid_balance);

   chain.produce_blocks(28);

   liquid_balance = get_currency_balance(chain, N(tester));
   BOOST_REQUIRE_EQUAL(asset::from_string("99.0000 CUR"), liquid_balance);
   liquid_balance = get_currency_balance(chain, N(tester2));
   BOOST_REQUIRE_EQUAL(asset::from_string("1.0000 CUR"), liquid_balance);

   chain.produce_blocks();

   liquid_balance = get_currency_balance(chain, N(tester));
   BOOST_REQUIRE_EQUAL(asset::from_string("99.0000 CUR"), liquid_balance);
   liquid_balance = get_currency_balance(chain, N(tester2));
   BOOST_REQUIRE_EQUAL(asset::from_string("1.0000 CUR"), liquid_balance);

   chain.produce_blocks();

   liquid_balance = get_currency_balance(chain, N(tester));
   BOOST_REQUIRE_EQUAL(asset::from_string("96.0000 CUR"), liquid_balance);
   liquid_balance = get_currency_balance(chain, N(tester2));
   BOOST_REQUIRE_EQUAL(asset::from_string("4.0000 CUR"), liquid_balance);

} FC_LOG_AND_RETHROW() }/// schedule_test

// test link to permission with delay on permission between min permission and authorizing permission it
BOOST_AUTO_TEST_CASE( link_delay_direct_walk_parent_permissions_test ) { try {
   TESTER chain;

   const auto& tester_account = N(tester);

   chain.produce_blocks();
   chain.create_account(N(eosio.token));
   chain.produce_blocks(10);

   chain.set_code(N(eosio.token), eosio_token_wast);
   chain.set_abi(N(eosio.token), eosio_token_abi);

   chain.produce_blocks();
   chain.create_account(N(tester));
   chain.create_account(N(tester2));
   chain.produce_blocks(10);

   chain.push_action(config::system_account_name, updateauth::get_name(), tester_account, fc::mutable_variant_object()
           ("account", "tester")
           ("permission", "first")
           ("parent", "active")
           ("auth",  authority(chain.get_public_key(tester_account, "first")))
   );
   chain.push_action(config::system_account_name, updateauth::get_name(), tester_account, fc::mutable_variant_object()
           ("account", "tester")
           ("permission", "second")
           ("parent", "first")
           ("auth",  authority(chain.get_public_key(tester_account, "second")))
   );
   chain.push_action(config::system_account_name, linkauth::get_name(), tester_account, fc::mutable_variant_object()
           ("account", "tester")
           ("code", eosio_token)
           ("type", "transfer")
           ("requirement", "second"));

   chain.produce_blocks();
   chain.push_action(N(eosio.token), N(create), N(eosio.token), mutable_variant_object()
           ("issuer", eosio_token)
           ("maximum_supply", "9000000.0000 CUR")
           ("can_freeze", 0)
           ("can_recall", 0)
           ("can_whitelist", 0)
   );

   chain.push_action(N(eosio.token), name("issue"), N(eosio.token), fc::mutable_variant_object()
           ("to",       eosio_token)
           ("quantity", "1000000.0000 CUR")
           ("memo", "for stuff")
   );

   auto trace = chain.push_action(N(eosio.token), name("transfer"), N(eosio.token), fc::mutable_variant_object()
       ("from", eosio_token)
       ("to", "tester")
       ("quantity", "100.0000 CUR")
       ("memo", "hi" )
   );
   BOOST_REQUIRE_EQUAL(transaction_receipt::executed, trace->receipt->status);
   auto gen_size = chain.control->db().get_index<generated_transaction_multi_index,by_trx_id>().size();
   BOOST_REQUIRE_EQUAL(0, gen_size);

   chain.produce_blocks();

   auto liquid_balance = get_currency_balance(chain, N(eosio.token));
   BOOST_REQUIRE_EQUAL(asset::from_string("999900.0000 CUR"), liquid_balance);
   liquid_balance = get_currency_balance(chain, N(tester));
   BOOST_REQUIRE_EQUAL(asset::from_string("100.0000 CUR"), liquid_balance);

   trace = chain.push_action(N(eosio.token), name("transfer"), N(tester), fc::mutable_variant_object()
       ("from", "tester")
       ("to", "tester2")
       ("quantity", "1.0000 CUR")
       ("memo", "hi" )
   );

   BOOST_REQUIRE_EQUAL(transaction_receipt::executed, trace->receipt->status);
   gen_size = chain.control->db().get_index<generated_transaction_multi_index,by_trx_id>().size();
   BOOST_REQUIRE_EQUAL(0, gen_size);

   chain.produce_blocks();

   liquid_balance = get_currency_balance(chain, N(eosio.token));
   BOOST_REQUIRE_EQUAL(asset::from_string("999900.0000 CUR"), liquid_balance);
   liquid_balance = get_currency_balance(chain, N(tester));
   BOOST_REQUIRE_EQUAL(asset::from_string("99.0000 CUR"), liquid_balance);
   liquid_balance = get_currency_balance(chain, N(tester2));
   BOOST_REQUIRE_EQUAL(asset::from_string("1.0000 CUR"), liquid_balance);

   trace = chain.push_action(config::system_account_name, updateauth::get_name(), tester_account, fc::mutable_variant_object()
           ("account", "tester")
           ("permission", "first")
           ("parent", "active")
           ("auth",  authority(chain.get_public_key(tester_account, "first"), 20))
   );
   BOOST_REQUIRE_EQUAL(transaction_receipt::executed, trace->receipt->status);
   gen_size = chain.control->db().get_index<generated_transaction_multi_index,by_trx_id>().size();
   BOOST_REQUIRE_EQUAL(0, gen_size);

   chain.produce_blocks();

   trace = chain.push_action(N(eosio.token), name("transfer"), N(tester), fc::mutable_variant_object()
       ("from", "tester")
       ("to", "tester2")
       ("quantity", "3.0000 CUR")
       ("memo", "hi" ),
       30, 20
   );
   BOOST_REQUIRE_EQUAL(transaction_receipt::delayed, trace->receipt->status);
   gen_size = chain.control->db().get_index<generated_transaction_multi_index,by_trx_id>().size();
   BOOST_REQUIRE_EQUAL(1, gen_size);
   BOOST_REQUIRE_EQUAL(0, trace->action_traces.size());

   liquid_balance = get_currency_balance(chain, N(tester));
   BOOST_REQUIRE_EQUAL(asset::from_string("99.0000 CUR"), liquid_balance);
   liquid_balance = get_currency_balance(chain, N(tester2));
   BOOST_REQUIRE_EQUAL(asset::from_string("1.0000 CUR"), liquid_balance);

   chain.produce_blocks();

   liquid_balance = get_currency_balance(chain, N(tester));
   BOOST_REQUIRE_EQUAL(asset::from_string("99.0000 CUR"), liquid_balance);
   liquid_balance = get_currency_balance(chain, N(tester2));
   BOOST_REQUIRE_EQUAL(asset::from_string("1.0000 CUR"), liquid_balance);

   chain.produce_blocks(38);

   liquid_balance = get_currency_balance(chain, N(tester));
   BOOST_REQUIRE_EQUAL(asset::from_string("99.0000 CUR"), liquid_balance);
   liquid_balance = get_currency_balance(chain, N(tester2));
   BOOST_REQUIRE_EQUAL(asset::from_string("1.0000 CUR"), liquid_balance);

   chain.produce_blocks();

   liquid_balance = get_currency_balance(chain, N(tester));
   BOOST_REQUIRE_EQUAL(asset::from_string("99.0000 CUR"), liquid_balance);
   liquid_balance = get_currency_balance(chain, N(tester2));
   BOOST_REQUIRE_EQUAL(asset::from_string("1.0000 CUR"), liquid_balance);

   chain.produce_blocks();

   liquid_balance = get_currency_balance(chain, N(tester));
   BOOST_REQUIRE_EQUAL(asset::from_string("96.0000 CUR"), liquid_balance);
   liquid_balance = get_currency_balance(chain, N(tester2));
   BOOST_REQUIRE_EQUAL(asset::from_string("4.0000 CUR"), liquid_balance);

} FC_LOG_AND_RETHROW() }/// schedule_test

// test removing delay on permission
BOOST_AUTO_TEST_CASE( link_delay_permission_change_test ) { try {
   TESTER chain;

   const auto& tester_account = N(tester);

   chain.produce_blocks();
   chain.create_account(N(eosio.token));
   chain.produce_blocks(10);

   chain.set_code(N(eosio.token), eosio_token_wast);
   chain.set_abi(N(eosio.token), eosio_token_abi);

   chain.produce_blocks();
   chain.create_account(N(tester));
   chain.create_account(N(tester2));
   chain.produce_blocks(10);

   chain.push_action(config::system_account_name, updateauth::get_name(), tester_account, fc::mutable_variant_object()
           ("account", "tester")
           ("permission", "first")
           ("parent", "active")
           ("auth",  authority(chain.get_public_key(tester_account, "first"), 10))
   );
   chain.push_action(config::system_account_name, linkauth::get_name(), tester_account, fc::mutable_variant_object()
           ("account", "tester")
           ("code", eosio_token)
           ("type", "transfer")
           ("requirement", "first"));

   chain.produce_blocks();
   chain.push_action(N(eosio.token), N(create), N(eosio.token), mutable_variant_object()
           ("issuer", eosio_token )
           ("maximum_supply", "9000000.0000 CUR" )
           ("can_freeze", 0)
           ("can_recall", 0)
           ("can_whitelist", 0)
   );

   chain.push_action(N(eosio.token), name("issue"), N(eosio.token), fc::mutable_variant_object()
           ("to",       eosio_token)
           ("quantity", "1000000.0000 CUR")
           ("memo", "for stuff")
   );

   auto trace = chain.push_action(N(eosio.token), name("transfer"), N(eosio.token), fc::mutable_variant_object()
       ("from", eosio_token)
       ("to", "tester")
       ("quantity", "100.0000 CUR")
       ("memo", "hi" )
   );
   BOOST_REQUIRE_EQUAL(transaction_receipt::executed, trace->receipt->status);
   auto gen_size = chain.control->db().get_index<generated_transaction_multi_index,by_trx_id>().size();
   BOOST_REQUIRE_EQUAL(0, gen_size);

   chain.produce_blocks();

   auto liquid_balance = get_currency_balance(chain, N(eosio.token));
   BOOST_REQUIRE_EQUAL(asset::from_string("999900.0000 CUR"), liquid_balance);
   liquid_balance = get_currency_balance(chain, N(tester));
   BOOST_REQUIRE_EQUAL(asset::from_string("100.0000 CUR"), liquid_balance);

   // this transaction will be delayed 20 blocks
   trace = chain.push_action(N(eosio.token), name("transfer"), N(tester), fc::mutable_variant_object()
       ("from", "tester")
       ("to", "tester2")
       ("quantity", "1.0000 CUR")
       ("memo", "hi" ),
       30, 10
   );

   BOOST_REQUIRE_EQUAL(transaction_receipt::delayed, trace->receipt->status);
   gen_size = chain.control->db().get_index<generated_transaction_multi_index,by_trx_id>().size();
   BOOST_REQUIRE_EQUAL(1, gen_size);
   BOOST_REQUIRE_EQUAL(0, trace->action_traces.size());

   chain.produce_blocks();

   liquid_balance = get_currency_balance(chain, N(eosio.token));
   BOOST_REQUIRE_EQUAL(asset::from_string("999900.0000 CUR"), liquid_balance);
   liquid_balance = get_currency_balance(chain, N(tester));
   BOOST_REQUIRE_EQUAL(asset::from_string("100.0000 CUR"), liquid_balance);
   liquid_balance = get_currency_balance(chain, N(tester2));
   BOOST_REQUIRE_EQUAL(asset::from_string("0.0000 CUR"), liquid_balance);

   // this transaction will be delayed 20 blocks
   trace = chain.push_action(config::system_account_name, updateauth::get_name(), tester_account, fc::mutable_variant_object()
           ("account", "tester")
           ("permission", "first")
           ("parent", "active")
           ("auth",  authority(chain.get_public_key(tester_account, "first"))),
           30, 10);
   BOOST_REQUIRE_EQUAL(transaction_receipt::delayed, trace->receipt->status);
   gen_size = chain.control->db().get_index<generated_transaction_multi_index,by_trx_id>().size();
   BOOST_CHECK_EQUAL(2, gen_size);
   BOOST_REQUIRE_EQUAL(0, trace->action_traces.size());

   chain.produce_blocks();

   liquid_balance = get_currency_balance(chain, N(tester));
   BOOST_REQUIRE_EQUAL(asset::from_string("100.0000 CUR"), liquid_balance);
   liquid_balance = get_currency_balance(chain, N(tester2));
   BOOST_REQUIRE_EQUAL(asset::from_string("0.0000 CUR"), liquid_balance);

   chain.produce_blocks(16);

   liquid_balance = get_currency_balance(chain, N(tester));
   BOOST_REQUIRE_EQUAL(asset::from_string("100.0000 CUR"), liquid_balance);
   liquid_balance = get_currency_balance(chain, N(tester2));
   BOOST_REQUIRE_EQUAL(asset::from_string("0.0000 CUR"), liquid_balance);

   // this transaction will be delayed 20 blocks
   trace = chain.push_action(N(eosio.token), name("transfer"), N(tester), fc::mutable_variant_object()
       ("from", "tester")
       ("to", "tester2")
       ("quantity", "5.0000 CUR")
       ("memo", "hi" ),
       30, 10
   );
   BOOST_REQUIRE_EQUAL(transaction_receipt::delayed, trace->receipt->status);
   gen_size = chain.control->db().get_index<generated_transaction_multi_index,by_trx_id>().size();
   BOOST_CHECK_EQUAL(3, gen_size);
   BOOST_REQUIRE_EQUAL(0, trace->action_traces.size());

   chain.produce_blocks();

   liquid_balance = get_currency_balance(chain, N(tester));
   BOOST_REQUIRE_EQUAL(asset::from_string("100.0000 CUR"), liquid_balance);
   liquid_balance = get_currency_balance(chain, N(tester2));
   BOOST_REQUIRE_EQUAL(asset::from_string("0.0000 CUR"), liquid_balance);

   chain.produce_blocks();

   liquid_balance = get_currency_balance(chain, N(tester));
   BOOST_REQUIRE_EQUAL(asset::from_string("100.0000 CUR"), liquid_balance);
   liquid_balance = get_currency_balance(chain, N(tester2));
   BOOST_REQUIRE_EQUAL(asset::from_string("0.0000 CUR"), liquid_balance);

   // first transfer will finally be performed
   chain.produce_blocks();

   gen_size = chain.control->db().get_index<generated_transaction_multi_index,by_trx_id>().size();
   BOOST_CHECK_EQUAL(2, gen_size);

   liquid_balance = get_currency_balance(chain, N(tester));
   BOOST_REQUIRE_EQUAL(asset::from_string("99.0000 CUR"), liquid_balance);
   liquid_balance = get_currency_balance(chain, N(tester2));
   BOOST_REQUIRE_EQUAL(asset::from_string("1.0000 CUR"), liquid_balance);

   // delayed update auth removing the delay will finally execute
   chain.produce_blocks();

   gen_size = chain.control->db().get_index<generated_transaction_multi_index,by_trx_id>().size();
   BOOST_CHECK_EQUAL(1, gen_size);

   // this transfer is performed right away since delay is removed
   trace = chain.push_action(N(eosio.token), name("transfer"), N(tester), fc::mutable_variant_object()
       ("from", "tester")
       ("to", "tester2")
       ("quantity", "10.0000 CUR")
       ("memo", "hi" )
   );
   BOOST_REQUIRE_EQUAL(transaction_receipt::executed, trace->receipt->status);

   chain.produce_blocks();

   liquid_balance = get_currency_balance(chain, N(tester));
   BOOST_REQUIRE_EQUAL(asset::from_string("89.0000 CUR"), liquid_balance);
   liquid_balance = get_currency_balance(chain, N(tester2));
   BOOST_REQUIRE_EQUAL(asset::from_string("11.0000 CUR"), liquid_balance);

   chain.produce_blocks(15);

   liquid_balance = get_currency_balance(chain, N(tester));
   BOOST_REQUIRE_EQUAL(asset::from_string("89.0000 CUR"), liquid_balance);
   liquid_balance = get_currency_balance(chain, N(tester2));
   BOOST_REQUIRE_EQUAL(asset::from_string("11.0000 CUR"), liquid_balance);

   gen_size = chain.control->db().get_index<generated_transaction_multi_index,by_trx_id>().size();
   BOOST_CHECK_EQUAL(1, gen_size);

   // second transfer finally is performed
   chain.produce_blocks();

   gen_size = chain.control->db().get_index<generated_transaction_multi_index,by_trx_id>().size();
   BOOST_CHECK_EQUAL(0, gen_size);

   liquid_balance = get_currency_balance(chain, N(tester));
   BOOST_REQUIRE_EQUAL(asset::from_string("84.0000 CUR"), liquid_balance);
   liquid_balance = get_currency_balance(chain, N(tester2));
   BOOST_REQUIRE_EQUAL(asset::from_string("16.0000 CUR"), liquid_balance);

} FC_LOG_AND_RETHROW() }/// schedule_test

// test removing delay on permission based on heirarchy delay
BOOST_AUTO_TEST_CASE( link_delay_permission_change_with_delay_heirarchy_test ) { try {
   TESTER chain;

   const auto& tester_account = N(tester);

   chain.produce_blocks();
   chain.create_account(N(eosio.token));
   chain.produce_blocks(10);

   chain.set_code(N(eosio.token), eosio_token_wast);
   chain.set_abi(N(eosio.token), eosio_token_abi);

   chain.produce_blocks();
   chain.create_account(N(tester));
   chain.create_account(N(tester2));
   chain.produce_blocks(10);

   chain.push_action(config::system_account_name, updateauth::get_name(), tester_account, fc::mutable_variant_object()
           ("account", "tester")
           ("permission", "first")
           ("parent", "active")
           ("auth",  authority(chain.get_public_key(tester_account, "first"), 10))
   );
   chain.push_action(config::system_account_name, updateauth::get_name(), tester_account, fc::mutable_variant_object()
           ("account", "tester")
           ("permission", "second")
           ("parent", "first")
           ("auth",  authority(chain.get_public_key(tester_account, "second")))
   );
   chain.push_action(config::system_account_name, linkauth::get_name(), tester_account, fc::mutable_variant_object()
           ("account", "tester")
           ("code", eosio_token)
           ("type", "transfer")
           ("requirement", "second"));

   chain.produce_blocks();
   chain.push_action(N(eosio.token), N(create), N(eosio.token), mutable_variant_object()
           ("issuer", eosio_token)
           ("maximum_supply", "9000000.0000 CUR" )
           ("can_freeze", 0)
           ("can_recall", 0)
           ("can_whitelist", 0)
   );

   chain.push_action(N(eosio.token), name("issue"), N(eosio.token), fc::mutable_variant_object()
           ("to",       eosio_token)
           ("quantity", "1000000.0000 CUR")
           ("memo", "for stuff")
   );

   auto trace = chain.push_action(N(eosio.token), name("transfer"), N(eosio.token), fc::mutable_variant_object()
       ("from", eosio_token)
       ("to", "tester")
       ("quantity", "100.0000 CUR")
       ("memo", "hi" )
   );
   BOOST_REQUIRE_EQUAL(transaction_receipt::executed, trace->receipt->status);
   auto gen_size = chain.control->db().get_index<generated_transaction_multi_index,by_trx_id>().size();
   BOOST_REQUIRE_EQUAL(0, gen_size);

   chain.produce_blocks();

   auto liquid_balance = get_currency_balance(chain, N(eosio.token));
   BOOST_REQUIRE_EQUAL(asset::from_string("999900.0000 CUR"), liquid_balance);
   liquid_balance = get_currency_balance(chain, N(tester));
   BOOST_REQUIRE_EQUAL(asset::from_string("100.0000 CUR"), liquid_balance);

   // this transaction will be delayed 20 blocks
   trace = chain.push_action(N(eosio.token), name("transfer"), N(tester), fc::mutable_variant_object()
       ("from", "tester")
       ("to", "tester2")
       ("quantity", "1.0000 CUR")
       ("memo", "hi" ),
       30, 10
   );

   BOOST_REQUIRE_EQUAL(transaction_receipt::delayed, trace->receipt->status);
   gen_size = chain.control->db().get_index<generated_transaction_multi_index,by_trx_id>().size();
   BOOST_REQUIRE_EQUAL(1, gen_size);
   BOOST_REQUIRE_EQUAL(0, trace->action_traces.size());

   chain.produce_blocks();

   liquid_balance = get_currency_balance(chain, N(eosio.token));
   BOOST_REQUIRE_EQUAL(asset::from_string("999900.0000 CUR"), liquid_balance);
   liquid_balance = get_currency_balance(chain, N(tester));
   BOOST_REQUIRE_EQUAL(asset::from_string("100.0000 CUR"), liquid_balance);
   liquid_balance = get_currency_balance(chain, N(tester2));
   BOOST_REQUIRE_EQUAL(asset::from_string("0.0000 CUR"), liquid_balance);

   // this transaction will be delayed 20 blocks
   chain.push_action(config::system_account_name, updateauth::get_name(), tester_account, fc::mutable_variant_object()
           ("account", "tester")
           ("permission", "first")
           ("parent", "active")
           ("auth",  authority(chain.get_public_key(tester_account, "first"))),
           30, 10
   );

   BOOST_REQUIRE_EQUAL(transaction_receipt::delayed, trace->receipt->status);
   gen_size = chain.control->db().get_index<generated_transaction_multi_index,by_trx_id>().size();
   BOOST_CHECK_EQUAL(2, gen_size);
   BOOST_REQUIRE_EQUAL(0, trace->action_traces.size());

   chain.produce_blocks();

   liquid_balance = get_currency_balance(chain, N(tester));
   BOOST_REQUIRE_EQUAL(asset::from_string("100.0000 CUR"), liquid_balance);
   liquid_balance = get_currency_balance(chain, N(tester2));
   BOOST_REQUIRE_EQUAL(asset::from_string("0.0000 CUR"), liquid_balance);

   chain.produce_blocks(16);

   liquid_balance = get_currency_balance(chain, N(tester));
   BOOST_REQUIRE_EQUAL(asset::from_string("100.0000 CUR"), liquid_balance);
   liquid_balance = get_currency_balance(chain, N(tester2));
   BOOST_REQUIRE_EQUAL(asset::from_string("0.0000 CUR"), liquid_balance);

   // this transaction will be delayed 20 blocks
   trace = chain.push_action(N(eosio.token), name("transfer"), N(tester), fc::mutable_variant_object()
       ("from", "tester")
       ("to", "tester2")
       ("quantity", "5.0000 CUR")
       ("memo", "hi" ),
       30, 10
   );

   BOOST_REQUIRE_EQUAL(transaction_receipt::delayed, trace->receipt->status);
   gen_size = chain.control->db().get_index<generated_transaction_multi_index,by_trx_id>().size();
   BOOST_CHECK_EQUAL(3, gen_size);
   BOOST_REQUIRE_EQUAL(0, trace->action_traces.size());

   chain.produce_blocks();

   liquid_balance = get_currency_balance(chain, N(tester));
   BOOST_REQUIRE_EQUAL(asset::from_string("100.0000 CUR"), liquid_balance);
   liquid_balance = get_currency_balance(chain, N(tester2));
   BOOST_REQUIRE_EQUAL(asset::from_string("0.0000 CUR"), liquid_balance);

   chain.produce_blocks();

   liquid_balance = get_currency_balance(chain, N(tester));
   BOOST_REQUIRE_EQUAL(asset::from_string("100.0000 CUR"), liquid_balance);
   liquid_balance = get_currency_balance(chain, N(tester2));
   BOOST_REQUIRE_EQUAL(asset::from_string("0.0000 CUR"), liquid_balance);

   // first transfer will finally be performed
   chain.produce_blocks();

   liquid_balance = get_currency_balance(chain, N(tester));
   BOOST_REQUIRE_EQUAL(asset::from_string("99.0000 CUR"), liquid_balance);
   liquid_balance = get_currency_balance(chain, N(tester2));
   BOOST_REQUIRE_EQUAL(asset::from_string("1.0000 CUR"), liquid_balance);

   chain.produce_blocks();

   // this transfer is performed right away since delay is removed
   trace = chain.push_action(N(eosio.token), name("transfer"), N(tester), fc::mutable_variant_object()
       ("from", "tester")
       ("to", "tester2")
       ("quantity", "10.0000 CUR")
       ("memo", "hi" )
   );

   BOOST_REQUIRE_EQUAL(transaction_receipt::executed, trace->receipt->status);
   gen_size = chain.control->db().get_index<generated_transaction_multi_index,by_trx_id>().size();
   BOOST_CHECK_EQUAL(1, gen_size);

   chain.produce_blocks();

   liquid_balance = get_currency_balance(chain, N(tester));
   BOOST_REQUIRE_EQUAL(asset::from_string("89.0000 CUR"), liquid_balance);
   liquid_balance = get_currency_balance(chain, N(tester2));
   BOOST_REQUIRE_EQUAL(asset::from_string("11.0000 CUR"), liquid_balance);

   chain.produce_blocks(14);

   liquid_balance = get_currency_balance(chain, N(tester));
   BOOST_REQUIRE_EQUAL(asset::from_string("89.0000 CUR"), liquid_balance);
   liquid_balance = get_currency_balance(chain, N(tester2));
   BOOST_REQUIRE_EQUAL(asset::from_string("11.0000 CUR"), liquid_balance);

   chain.produce_blocks();

   liquid_balance = get_currency_balance(chain, N(tester));
   BOOST_REQUIRE_EQUAL(asset::from_string("89.0000 CUR"), liquid_balance);
   liquid_balance = get_currency_balance(chain, N(tester2));
   BOOST_REQUIRE_EQUAL(asset::from_string("11.0000 CUR"), liquid_balance);

   // second transfer finally is performed
   chain.produce_blocks();

   liquid_balance = get_currency_balance(chain, N(tester));
   BOOST_REQUIRE_EQUAL(asset::from_string("84.0000 CUR"), liquid_balance);
   liquid_balance = get_currency_balance(chain, N(tester2));
   BOOST_REQUIRE_EQUAL(asset::from_string("16.0000 CUR"), liquid_balance);

} FC_LOG_AND_RETHROW() }/// schedule_test

// test moving link with delay on permission
BOOST_AUTO_TEST_CASE( link_delay_link_change_test ) { try {
   TESTER chain;

   const auto& tester_account = N(tester);

   chain.produce_blocks();
   chain.create_account(N(eosio.token));
   chain.produce_blocks(10);

   chain.set_code(N(eosio.token), eosio_token_wast);
   chain.set_abi(N(eosio.token), eosio_token_abi);

   chain.produce_blocks();
   chain.create_account(N(tester));
   chain.create_account(N(tester2));
   chain.produce_blocks(10);

   chain.push_action(config::system_account_name, updateauth::get_name(), tester_account, fc::mutable_variant_object()
           ("account", "tester")
           ("permission", "first")
           ("parent", "active")
           ("auth",  authority(chain.get_public_key(tester_account, "first"), 10))
   );
   chain.push_action(config::system_account_name, linkauth::get_name(), tester_account, fc::mutable_variant_object()
           ("account", "tester")
           ("code", eosio_token)
           ("type", "transfer")
           ("requirement", "first"));
   chain.push_action(config::system_account_name, updateauth::get_name(), tester_account, fc::mutable_variant_object()
           ("account", "tester")
           ("permission", "second")
           ("parent", "active")
           ("auth",  authority(chain.get_public_key(tester_account, "second")))
   );

   chain.produce_blocks();
   chain.push_action(N(eosio.token), N(create), N(eosio.token), mutable_variant_object()
           ("issuer", eosio_token)
           ("maximum_supply", "9000000.0000 CUR" )
           ("can_freeze", 0)
           ("can_recall", 0)
           ("can_whitelist", 0)
   );

   chain.push_action(N(eosio.token), name("issue"), N(eosio.token), fc::mutable_variant_object()
           ("to",       eosio_token)
           ("quantity", "1000000.0000 CUR")
           ("memo", "for stuff")
   );

   auto trace = chain.push_action(N(eosio.token), name("transfer"), N(eosio.token), fc::mutable_variant_object()
       ("from", eosio_token)
       ("to", "tester")
       ("quantity", "100.0000 CUR")
       ("memo", "hi" )
   );
   BOOST_REQUIRE_EQUAL(transaction_receipt::executed, trace->receipt->status);
   auto gen_size = chain.control->db().get_index<generated_transaction_multi_index,by_trx_id>().size();
   BOOST_REQUIRE_EQUAL(0, gen_size);

   chain.produce_blocks();

   auto liquid_balance = get_currency_balance(chain, N(eosio.token));
   BOOST_REQUIRE_EQUAL(asset::from_string("999900.0000 CUR"), liquid_balance);
   liquid_balance = get_currency_balance(chain, N(tester));
   BOOST_REQUIRE_EQUAL(asset::from_string("100.0000 CUR"), liquid_balance);

   // this transaction will be delayed 20 blocks
   trace = chain.push_action(N(eosio.token), name("transfer"), N(tester), fc::mutable_variant_object()
       ("from", "tester")
       ("to", "tester2")
       ("quantity", "1.0000 CUR")
       ("memo", "hi" ),
       30, 10
   );
   BOOST_REQUIRE_EQUAL(transaction_receipt::delayed, trace->receipt->status);
   gen_size = chain.control->db().get_index<generated_transaction_multi_index,by_trx_id>().size();
   BOOST_REQUIRE_EQUAL(1, gen_size);
   BOOST_REQUIRE_EQUAL(0, trace->action_traces.size());

   chain.produce_blocks();

   liquid_balance = get_currency_balance(chain, N(eosio.token));
   BOOST_REQUIRE_EQUAL(asset::from_string("999900.0000 CUR"), liquid_balance);
   liquid_balance = get_currency_balance(chain, N(tester));
   BOOST_REQUIRE_EQUAL(asset::from_string("100.0000 CUR"), liquid_balance);
   liquid_balance = get_currency_balance(chain, N(tester2));
   BOOST_REQUIRE_EQUAL(asset::from_string("0.0000 CUR"), liquid_balance);

   BOOST_REQUIRE_EXCEPTION(
      chain.push_action(config::system_account_name, linkauth::get_name(), tester_account, fc::mutable_variant_object()
      ("account", "tester")
      ("code", eosio_token)
      ("type", "transfer")
      ("requirement", "second"),
      30, 3),
      transaction_exception,
      [] (const transaction_exception &e)->bool {
         expect_assert_message(e, "transaction_exception: transaction validation exception\nauthorization imposes a delay (10 sec) greater than the delay specified in transaction header (3 sec)");
         return true;
      }
   );

   // this transaction will be delayed 20 blocks
   chain.push_action(config::system_account_name, linkauth::get_name(), tester_account, fc::mutable_variant_object()
           ("account", "tester")
           ("code", eosio_token)
           ("type", "transfer")
           ("requirement", "second"),
           30, 10
   );
   BOOST_REQUIRE_EQUAL(transaction_receipt::delayed, trace->receipt->status);
   gen_size = chain.control->db().get_index<generated_transaction_multi_index,by_trx_id>().size();
   BOOST_CHECK_EQUAL(2, gen_size);
   BOOST_REQUIRE_EQUAL(0, trace->action_traces.size());

   chain.produce_blocks();

   liquid_balance = get_currency_balance(chain, N(tester));
   BOOST_REQUIRE_EQUAL(asset::from_string("100.0000 CUR"), liquid_balance);
   liquid_balance = get_currency_balance(chain, N(tester2));
   BOOST_REQUIRE_EQUAL(asset::from_string("0.0000 CUR"), liquid_balance);

   chain.produce_blocks(16);

   liquid_balance = get_currency_balance(chain, N(tester));
   BOOST_REQUIRE_EQUAL(asset::from_string("100.0000 CUR"), liquid_balance);
   liquid_balance = get_currency_balance(chain, N(tester2));
   BOOST_REQUIRE_EQUAL(asset::from_string("0.0000 CUR"), liquid_balance);

   // this transaction will be delayed 20 blocks
   trace = chain.push_action(N(eosio.token), name("transfer"), N(tester), fc::mutable_variant_object()
       ("from", "tester")
       ("to", "tester2")
       ("quantity", "5.0000 CUR")
       ("memo", "hi" ),
       30, 10
   );
   BOOST_REQUIRE_EQUAL(transaction_receipt::delayed, trace->receipt->status);
   gen_size = chain.control->db().get_index<generated_transaction_multi_index,by_trx_id>().size();
   BOOST_CHECK_EQUAL(3, gen_size);
   BOOST_CHECK_EQUAL(0, trace->action_traces.size());

   chain.produce_blocks();

   liquid_balance = get_currency_balance(chain, N(tester));
   BOOST_REQUIRE_EQUAL(asset::from_string("100.0000 CUR"), liquid_balance);
   liquid_balance = get_currency_balance(chain, N(tester2));
   BOOST_REQUIRE_EQUAL(asset::from_string("0.0000 CUR"), liquid_balance);

   chain.produce_blocks();

   liquid_balance = get_currency_balance(chain, N(tester));
   BOOST_REQUIRE_EQUAL(asset::from_string("100.0000 CUR"), liquid_balance);
   liquid_balance = get_currency_balance(chain, N(tester2));
   BOOST_REQUIRE_EQUAL(asset::from_string("0.0000 CUR"), liquid_balance);

   // first transfer will finally be performed
   chain.produce_blocks();

   liquid_balance = get_currency_balance(chain, N(tester));
   BOOST_REQUIRE_EQUAL(asset::from_string("99.0000 CUR"), liquid_balance);
   liquid_balance = get_currency_balance(chain, N(tester2));
   BOOST_REQUIRE_EQUAL(asset::from_string("1.0000 CUR"), liquid_balance);

   // delay on minimum permission of transfer is finally removed
   chain.produce_blocks();

   // this transfer is performed right away since delay is removed
   trace = chain.push_action(N(eosio.token), name("transfer"), N(tester), fc::mutable_variant_object()
       ("from", "tester")
       ("to", "tester2")
       ("quantity", "10.0000 CUR")
       ("memo", "hi" )
   );
   BOOST_REQUIRE_EQUAL(transaction_receipt::executed, trace->receipt->status);
   gen_size = chain.control->db().get_index<generated_transaction_multi_index,by_trx_id>().size();
   BOOST_CHECK_EQUAL(1, gen_size);


   liquid_balance = get_currency_balance(chain, N(tester));
   BOOST_REQUIRE_EQUAL(asset::from_string("89.0000 CUR"), liquid_balance);
   liquid_balance = get_currency_balance(chain, N(tester2));
   BOOST_REQUIRE_EQUAL(asset::from_string("11.0000 CUR"), liquid_balance);

   chain.produce_blocks(16);

   liquid_balance = get_currency_balance(chain, N(tester));
   BOOST_REQUIRE_EQUAL(asset::from_string("89.0000 CUR"), liquid_balance);
   liquid_balance = get_currency_balance(chain, N(tester2));
   BOOST_REQUIRE_EQUAL(asset::from_string("11.0000 CUR"), liquid_balance);

   // second transfer finally is performed
   chain.produce_blocks();

   liquid_balance = get_currency_balance(chain, N(tester));
   BOOST_REQUIRE_EQUAL(asset::from_string("84.0000 CUR"), liquid_balance);
   liquid_balance = get_currency_balance(chain, N(tester2));
   BOOST_REQUIRE_EQUAL(asset::from_string("16.0000 CUR"), liquid_balance);

} FC_LOG_AND_RETHROW() }/// schedule_test


// test link with unlink
BOOST_AUTO_TEST_CASE( link_delay_unlink_test ) { try {
   TESTER chain;

   const auto& tester_account = N(tester);

   chain.produce_blocks();
   chain.create_account(N(eosio.token));
   chain.produce_blocks(10);

   chain.set_code(N(eosio.token), eosio_token_wast);
   chain.set_abi(N(eosio.token), eosio_token_abi);

   chain.produce_blocks();
   chain.create_account(N(tester));
   chain.create_account(N(tester2));
   chain.produce_blocks(10);

   chain.push_action(config::system_account_name, updateauth::get_name(), tester_account, fc::mutable_variant_object()
           ("account", "tester")
           ("permission", "first")
           ("parent", "active")
           ("auth",  authority(chain.get_public_key(tester_account, "first"), 10))
   );
   chain.push_action(config::system_account_name, linkauth::get_name(), tester_account, fc::mutable_variant_object()
           ("account", "tester")
           ("code", eosio_token)
           ("type", "transfer")
           ("requirement", "first"));

   chain.produce_blocks();
   chain.push_action(N(eosio.token), N(create), N(eosio.token), mutable_variant_object()
           ("issuer", eosio_token )
           ("maximum_supply", "9000000.0000 CUR" )
           ("can_freeze", 0)
           ("can_recall", 0)
           ("can_whitelist", 0)
   );

   chain.push_action(N(eosio.token), name("issue"), N(eosio.token), fc::mutable_variant_object()
           ("to",       eosio_token)
           ("quantity", "1000000.0000 CUR")
           ("memo", "for stuff")
   );

   auto trace = chain.push_action(N(eosio.token), name("transfer"), N(eosio.token), fc::mutable_variant_object()
       ("from", eosio_token)
       ("to", "tester")
       ("quantity", "100.0000 CUR")
       ("memo", "hi" )
   );
   BOOST_REQUIRE_EQUAL(transaction_receipt::executed, trace->receipt->status);

   chain.produce_blocks();

   auto liquid_balance = get_currency_balance(chain, N(eosio.token));
   BOOST_REQUIRE_EQUAL(asset::from_string("999900.0000 CUR"), liquid_balance);
   liquid_balance = get_currency_balance(chain, N(tester));
   BOOST_REQUIRE_EQUAL(asset::from_string("100.0000 CUR"), liquid_balance);

   // this transaction will be delayed 20 blocks
   trace = chain.push_action(N(eosio.token), name("transfer"), N(tester), fc::mutable_variant_object()
       ("from", "tester")
       ("to", "tester2")
       ("quantity", "1.0000 CUR")
       ("memo", "hi" ),
       30, 10
   );
   BOOST_REQUIRE_EQUAL(transaction_receipt::delayed, trace->receipt->status);
   auto gen_size = chain.control->db().get_index<generated_transaction_multi_index,by_trx_id>().size();
   BOOST_CHECK_EQUAL(1, gen_size);
   BOOST_REQUIRE_EQUAL(0, trace->action_traces.size());

   chain.produce_blocks();

   liquid_balance = get_currency_balance(chain, N(eosio.token));
   BOOST_REQUIRE_EQUAL(asset::from_string("999900.0000 CUR"), liquid_balance);
   liquid_balance = get_currency_balance(chain, N(tester));
   BOOST_REQUIRE_EQUAL(asset::from_string("100.0000 CUR"), liquid_balance);
   liquid_balance = get_currency_balance(chain, N(tester2));
   BOOST_REQUIRE_EQUAL(asset::from_string("0.0000 CUR"), liquid_balance);

   BOOST_REQUIRE_EXCEPTION(
      chain.push_action(config::system_account_name, unlinkauth::get_name(), tester_account, fc::mutable_variant_object()
      ("account", "tester")
      ("code", eosio_token)
      ("type", "transfer"),
      30, 7),
      transaction_exception,
      [] (const transaction_exception &e)->bool {
         expect_assert_message(e, "transaction_exception: transaction validation exception\nauthorization imposes a delay (10 sec) greater than the delay specified in transaction header (7 sec)");
         return true;
      }
   );

   // this transaction will be delayed 20 blocks
   chain.push_action(config::system_account_name, unlinkauth::get_name(), tester_account, fc::mutable_variant_object()
           ("account", "tester")
           ("code", eosio_token)
           ("type", "transfer"),
           30, 10
   );
   BOOST_REQUIRE_EQUAL(transaction_receipt::delayed, trace->receipt->status);
   gen_size = chain.control->db().get_index<generated_transaction_multi_index,by_trx_id>().size();
   BOOST_CHECK_EQUAL(2, gen_size);
   BOOST_REQUIRE_EQUAL(0, trace->action_traces.size());

   chain.produce_blocks();

   liquid_balance = get_currency_balance(chain, N(tester));
   BOOST_REQUIRE_EQUAL(asset::from_string("100.0000 CUR"), liquid_balance);
   liquid_balance = get_currency_balance(chain, N(tester2));
   BOOST_REQUIRE_EQUAL(asset::from_string("0.0000 CUR"), liquid_balance);

   chain.produce_blocks(16);

   liquid_balance = get_currency_balance(chain, N(tester));
   BOOST_REQUIRE_EQUAL(asset::from_string("100.0000 CUR"), liquid_balance);
   liquid_balance = get_currency_balance(chain, N(tester2));
   BOOST_REQUIRE_EQUAL(asset::from_string("0.0000 CUR"), liquid_balance);

   // this transaction will be delayed 20 blocks
   trace = chain.push_action(N(eosio.token), name("transfer"), N(tester), fc::mutable_variant_object()
       ("from", "tester")
       ("to", "tester2")
       ("quantity", "5.0000 CUR")
       ("memo", "hi" ),
       30, 10
   );
   BOOST_REQUIRE_EQUAL(transaction_receipt::delayed, trace->receipt->status);
   gen_size = chain.control->db().get_index<generated_transaction_multi_index,by_trx_id>().size();
   BOOST_CHECK_EQUAL(3, gen_size);
   BOOST_REQUIRE_EQUAL(0, trace->action_traces.size());

   chain.produce_blocks();

   liquid_balance = get_currency_balance(chain, N(tester));
   BOOST_REQUIRE_EQUAL(asset::from_string("100.0000 CUR"), liquid_balance);
   liquid_balance = get_currency_balance(chain, N(tester2));
   BOOST_REQUIRE_EQUAL(asset::from_string("0.0000 CUR"), liquid_balance);

   chain.produce_blocks();

   liquid_balance = get_currency_balance(chain, N(tester));
   BOOST_REQUIRE_EQUAL(asset::from_string("100.0000 CUR"), liquid_balance);
   liquid_balance = get_currency_balance(chain, N(tester2));
   BOOST_REQUIRE_EQUAL(asset::from_string("0.0000 CUR"), liquid_balance);

   // first transfer will finally be performed
   chain.produce_blocks();

   liquid_balance = get_currency_balance(chain, N(tester));
   BOOST_REQUIRE_EQUAL(asset::from_string("99.0000 CUR"), liquid_balance);
   liquid_balance = get_currency_balance(chain, N(tester2));
   BOOST_REQUIRE_EQUAL(asset::from_string("1.0000 CUR"), liquid_balance);

   // the delayed unlinkauth finally occurs
   chain.produce_blocks();

   // this transfer is performed right away since delay is removed
   trace = chain.push_action(N(eosio.token), name("transfer"), N(tester), fc::mutable_variant_object()
       ("from", "tester")
       ("to", "tester2")
       ("quantity", "10.0000 CUR")
       ("memo", "hi" )
   );
   BOOST_REQUIRE_EQUAL(transaction_receipt::executed, trace->receipt->status);

   chain.produce_blocks();

   liquid_balance = get_currency_balance(chain, N(tester));
   BOOST_REQUIRE_EQUAL(asset::from_string("89.0000 CUR"), liquid_balance);
   liquid_balance = get_currency_balance(chain, N(tester2));
   BOOST_REQUIRE_EQUAL(asset::from_string("11.0000 CUR"), liquid_balance);

   chain.produce_blocks(15);

   liquid_balance = get_currency_balance(chain, N(tester));
   BOOST_REQUIRE_EQUAL(asset::from_string("89.0000 CUR"), liquid_balance);
   liquid_balance = get_currency_balance(chain, N(tester2));
   BOOST_REQUIRE_EQUAL(asset::from_string("11.0000 CUR"), liquid_balance);

   // second transfer finally is performed
   chain.produce_blocks();

   liquid_balance = get_currency_balance(chain, N(tester));
   BOOST_REQUIRE_EQUAL(asset::from_string("84.0000 CUR"), liquid_balance);
   liquid_balance = get_currency_balance(chain, N(tester2));
   BOOST_REQUIRE_EQUAL(asset::from_string("16.0000 CUR"), liquid_balance);

} FC_LOG_AND_RETHROW() }/// link_delay_unlink_test

// test moving link with delay on permission's parent
BOOST_AUTO_TEST_CASE( link_delay_link_change_heirarchy_test ) { try {
   TESTER chain;

   const auto& tester_account = N(tester);

   chain.produce_blocks();
   chain.create_account(N(eosio.token));
   chain.produce_blocks(10);

   chain.set_code(N(eosio.token), eosio_token_wast);
   chain.set_abi(N(eosio.token), eosio_token_abi);

   chain.produce_blocks();
   chain.create_account(N(tester));
   chain.create_account(N(tester2));
   chain.produce_blocks(10);

   chain.push_action(config::system_account_name, updateauth::get_name(), tester_account, fc::mutable_variant_object()
           ("account", "tester")
           ("permission", "first")
           ("parent", "active")
           ("auth",  authority(chain.get_public_key(tester_account, "first"), 10))
   );
   chain.push_action(config::system_account_name, updateauth::get_name(), tester_account, fc::mutable_variant_object()
           ("account", "tester")
           ("permission", "second")
           ("parent", "first")
           ("auth",  authority(chain.get_public_key(tester_account, "first")))
   );
   chain.push_action(config::system_account_name, linkauth::get_name(), tester_account, fc::mutable_variant_object()
           ("account", "tester")
           ("code", eosio_token)
           ("type", "transfer")
           ("requirement", "second"));
   chain.push_action(config::system_account_name, updateauth::get_name(), tester_account, fc::mutable_variant_object()
           ("account", "tester")
           ("permission", "third")
           ("parent", "active")
           ("auth",  authority(chain.get_public_key(tester_account, "third")))
   );

   chain.produce_blocks();
   chain.push_action(N(eosio.token), N(create), N(eosio.token), mutable_variant_object()
           ("issuer", eosio_token)
           ("maximum_supply", "9000000.0000 CUR" )
           ("can_freeze", 0)
           ("can_recall", 0)
           ("can_whitelist", 0)
   );

   chain.push_action(N(eosio.token), name("issue"), N(eosio.token), fc::mutable_variant_object()
           ("to",       eosio_token)
           ("quantity", "1000000.0000 CUR")
           ("memo", "for stuff")
   );

   auto trace = chain.push_action(N(eosio.token), name("transfer"), N(eosio.token), fc::mutable_variant_object()
       ("from", eosio_token)
       ("to", "tester")
       ("quantity", "100.0000 CUR")
       ("memo", "hi" )
   );
   BOOST_REQUIRE_EQUAL(transaction_receipt::executed, trace->receipt->status);
   auto gen_size = chain.control->db().get_index<generated_transaction_multi_index,by_trx_id>().size();
   BOOST_REQUIRE_EQUAL(0, gen_size);

   chain.produce_blocks();

   auto liquid_balance = get_currency_balance(chain, N(eosio.token));
   BOOST_REQUIRE_EQUAL(asset::from_string("999900.0000 CUR"), liquid_balance);
   liquid_balance = get_currency_balance(chain, N(tester));
   BOOST_REQUIRE_EQUAL(asset::from_string("100.0000 CUR"), liquid_balance);

   // this transaction will be delayed 20 blocks
   trace = chain.push_action(N(eosio.token), name("transfer"), N(tester), fc::mutable_variant_object()
       ("from", "tester")
       ("to", "tester2")
       ("quantity", "1.0000 CUR")
       ("memo", "hi" ),
       30, 10
   );
   BOOST_REQUIRE_EQUAL(transaction_receipt::delayed, trace->receipt->status);
   gen_size = chain.control->db().get_index<generated_transaction_multi_index,by_trx_id>().size();
   BOOST_REQUIRE_EQUAL(1, gen_size);
   BOOST_REQUIRE_EQUAL(0, trace->action_traces.size());

   chain.produce_blocks();

   liquid_balance = get_currency_balance(chain, N(eosio.token));
   BOOST_REQUIRE_EQUAL(asset::from_string("999900.0000 CUR"), liquid_balance);
   liquid_balance = get_currency_balance(chain, N(tester));
   BOOST_REQUIRE_EQUAL(asset::from_string("100.0000 CUR"), liquid_balance);
   liquid_balance = get_currency_balance(chain, N(tester2));
   BOOST_REQUIRE_EQUAL(asset::from_string("0.0000 CUR"), liquid_balance);

   // this transaction will be delayed 20 blocks
   chain.push_action(config::system_account_name, linkauth::get_name(), tester_account, fc::mutable_variant_object()
           ("account", "tester")
           ("code", eosio_token)
           ("type", "transfer")
           ("requirement", "third"),
           30, 10
   );
   BOOST_REQUIRE_EQUAL(transaction_receipt::delayed, trace->receipt->status);
   gen_size = chain.control->db().get_index<generated_transaction_multi_index,by_trx_id>().size();
   BOOST_CHECK_EQUAL(2, gen_size);
   BOOST_CHECK_EQUAL(0, trace->action_traces.size());

   chain.produce_blocks();

   liquid_balance = get_currency_balance(chain, N(tester));
   BOOST_REQUIRE_EQUAL(asset::from_string("100.0000 CUR"), liquid_balance);
   liquid_balance = get_currency_balance(chain, N(tester2));
   BOOST_REQUIRE_EQUAL(asset::from_string("0.0000 CUR"), liquid_balance);

   chain.produce_blocks(16);

   liquid_balance = get_currency_balance(chain, N(tester));
   BOOST_REQUIRE_EQUAL(asset::from_string("100.0000 CUR"), liquid_balance);
   liquid_balance = get_currency_balance(chain, N(tester2));
   BOOST_REQUIRE_EQUAL(asset::from_string("0.0000 CUR"), liquid_balance);

   // this transaction will be delayed 20 blocks
   trace = chain.push_action(N(eosio.token), name("transfer"), N(tester), fc::mutable_variant_object()
       ("from", "tester")
       ("to", "tester2")
       ("quantity", "5.0000 CUR")
       ("memo", "hi" ),
       30, 10
   );
   BOOST_REQUIRE_EQUAL(transaction_receipt::delayed, trace->receipt->status);
   gen_size = chain.control->db().get_index<generated_transaction_multi_index,by_trx_id>().size();
   BOOST_CHECK_EQUAL(3, gen_size);
   BOOST_CHECK_EQUAL(0, trace->action_traces.size());

   chain.produce_blocks();

   liquid_balance = get_currency_balance(chain, N(tester));
   BOOST_REQUIRE_EQUAL(asset::from_string("100.0000 CUR"), liquid_balance);
   liquid_balance = get_currency_balance(chain, N(tester2));
   BOOST_REQUIRE_EQUAL(asset::from_string("0.0000 CUR"), liquid_balance);

   chain.produce_blocks();

   liquid_balance = get_currency_balance(chain, N(tester));
   BOOST_REQUIRE_EQUAL(asset::from_string("100.0000 CUR"), liquid_balance);
   liquid_balance = get_currency_balance(chain, N(tester2));
   BOOST_REQUIRE_EQUAL(asset::from_string("0.0000 CUR"), liquid_balance);

   // first transfer will finally be performed
   chain.produce_blocks();

   liquid_balance = get_currency_balance(chain, N(tester));
   BOOST_REQUIRE_EQUAL(asset::from_string("99.0000 CUR"), liquid_balance);
   liquid_balance = get_currency_balance(chain, N(tester2));
   BOOST_REQUIRE_EQUAL(asset::from_string("1.0000 CUR"), liquid_balance);

   // delay on minimum permission of transfer is finally removed
   chain.produce_blocks();

   // this transfer is performed right away since delay is removed
   trace = chain.push_action(N(eosio.token), name("transfer"), N(tester), fc::mutable_variant_object()
       ("from", "tester")
       ("to", "tester2")
       ("quantity", "10.0000 CUR")
       ("memo", "hi" )
   );
   BOOST_REQUIRE_EQUAL(transaction_receipt::executed, trace->receipt->status);
   gen_size = chain.control->db().get_index<generated_transaction_multi_index,by_trx_id>().size();
   BOOST_CHECK_EQUAL(1, gen_size);

   liquid_balance = get_currency_balance(chain, N(tester));
   BOOST_REQUIRE_EQUAL(asset::from_string("89.0000 CUR"), liquid_balance);
   liquid_balance = get_currency_balance(chain, N(tester2));
   BOOST_REQUIRE_EQUAL(asset::from_string("11.0000 CUR"), liquid_balance);

   chain.produce_blocks(16);

   liquid_balance = get_currency_balance(chain, N(tester));
   BOOST_REQUIRE_EQUAL(asset::from_string("89.0000 CUR"), liquid_balance);
   liquid_balance = get_currency_balance(chain, N(tester2));
   BOOST_REQUIRE_EQUAL(asset::from_string("11.0000 CUR"), liquid_balance);

   // second transfer finally is performed
   chain.produce_blocks();

   liquid_balance = get_currency_balance(chain, N(tester));
   BOOST_REQUIRE_EQUAL(asset::from_string("84.0000 CUR"), liquid_balance);
   liquid_balance = get_currency_balance(chain, N(tester2));
   BOOST_REQUIRE_EQUAL(asset::from_string("16.0000 CUR"), liquid_balance);

} FC_LOG_AND_RETHROW() } /// link_delay_link_change_heirarchy_test

// test delay_sec field imposing unneeded delay
BOOST_AUTO_TEST_CASE( mindelay_test ) { try {
   TESTER chain;

   const auto& tester_account = N(tester);

   chain.produce_blocks();
   chain.create_account(N(eosio.token));
   chain.produce_blocks(10);

   chain.set_code(N(eosio.token), eosio_token_wast);
   chain.set_abi(N(eosio.token), eosio_token_abi);

   chain.produce_blocks();
   chain.create_account(N(tester));
   chain.create_account(N(tester2));
   chain.produce_blocks(10);

   chain.push_action(N(eosio.token), N(create), N(eosio.token), mutable_variant_object()
           ("issuer", eosio_token)
           ("maximum_supply", "9000000.0000 CUR")
           ("can_freeze", 0)
           ("can_recall", 0)
           ("can_whitelist", 0)
   );

   chain.push_action(N(eosio.token), name("issue"), N(eosio.token), fc::mutable_variant_object()
           ("to",       eosio_token)
           ("quantity", "1000000.0000 CUR")
           ("memo", "for stuff")
   );

   auto trace = chain.push_action(N(eosio.token), name("transfer"), N(eosio.token), fc::mutable_variant_object()
       ("from", eosio_token)
       ("to", "tester")
       ("quantity", "100.0000 CUR")
       ("memo", "hi" )
   );
   BOOST_REQUIRE_EQUAL(transaction_receipt::executed, trace->receipt->status);
   auto gen_size = chain.control->db().get_index<generated_transaction_multi_index,by_trx_id>().size();
   BOOST_REQUIRE_EQUAL(0, gen_size);

   chain.produce_blocks();

   auto liquid_balance = get_currency_balance(chain, N(eosio.token));
   BOOST_REQUIRE_EQUAL(asset::from_string("999900.0000 CUR"), liquid_balance);
   liquid_balance = get_currency_balance(chain, N(tester));
   BOOST_REQUIRE_EQUAL(asset::from_string("100.0000 CUR"), liquid_balance);

   trace = chain.push_action(N(eosio.token), name("transfer"), N(tester), fc::mutable_variant_object()
       ("from", "tester")
       ("to", "tester2")
       ("quantity", "1.0000 CUR")
       ("memo", "hi" )
   );

   BOOST_REQUIRE_EQUAL(transaction_receipt::executed, trace->receipt->status);
   gen_size = chain.control->db().get_index<generated_transaction_multi_index,by_trx_id>().size();
   BOOST_REQUIRE_EQUAL(0, gen_size);

   chain.produce_blocks();

   liquid_balance = get_currency_balance(chain, N(eosio.token));
   BOOST_REQUIRE_EQUAL(asset::from_string("999900.0000 CUR"), liquid_balance);
   liquid_balance = get_currency_balance(chain, N(tester));
   BOOST_REQUIRE_EQUAL(asset::from_string("99.0000 CUR"), liquid_balance);
   liquid_balance = get_currency_balance(chain, N(tester2));
   BOOST_REQUIRE_EQUAL(asset::from_string("1.0000 CUR"), liquid_balance);

   // send transfer with delay_sec set to 10
   const auto& acnt = chain.control->db().get<account_object,by_name>(N(eosio.token));
   const auto abi = acnt.get_abi();
   chain::abi_serializer abis(abi);
   const auto a = chain.control->db().get<account_object,by_name>(N(eosio.token)).get_abi();

   string action_type_name = abis.get_action_type(name("transfer"));

   action act;
   act.account = N(eosio.token);
   act.name = name("transfer");
   act.authorization.push_back(permission_level{N(tester), config::active_name});
   act.data = abis.variant_to_binary(action_type_name, fc::mutable_variant_object()
      ("from", "tester")
      ("to", "tester2")
      ("quantity", "3.0000 CUR")
      ("memo", "hi" )
   );

   signed_transaction trx;
   trx.actions.push_back(act);

   chain.set_transaction_headers(trx, 30, 10);
   trx.sign(chain.get_private_key(N(tester), "active"), chain_id_type());
   trace = chain.push_transaction(trx);
   BOOST_REQUIRE_EQUAL(transaction_receipt::delayed, trace->receipt->status);
   gen_size = chain.control->db().get_index<generated_transaction_multi_index,by_trx_id>().size();
   BOOST_REQUIRE_EQUAL(1, gen_size);
   BOOST_REQUIRE_EQUAL(0, trace->action_traces.size());

   liquid_balance = get_currency_balance(chain, N(tester));
   BOOST_REQUIRE_EQUAL(asset::from_string("99.0000 CUR"), liquid_balance);
   liquid_balance = get_currency_balance(chain, N(tester2));
   BOOST_REQUIRE_EQUAL(asset::from_string("1.0000 CUR"), liquid_balance);

   chain.produce_blocks();

   liquid_balance = get_currency_balance(chain, N(tester));
   BOOST_REQUIRE_EQUAL(asset::from_string("99.0000 CUR"), liquid_balance);
   liquid_balance = get_currency_balance(chain, N(tester2));
   BOOST_REQUIRE_EQUAL(asset::from_string("1.0000 CUR"), liquid_balance);

   chain.produce_blocks(18);

   liquid_balance = get_currency_balance(chain, N(tester));
   BOOST_REQUIRE_EQUAL(asset::from_string("99.0000 CUR"), liquid_balance);
   liquid_balance = get_currency_balance(chain, N(tester2));
   BOOST_REQUIRE_EQUAL(asset::from_string("1.0000 CUR"), liquid_balance);

   chain.produce_blocks();

   liquid_balance = get_currency_balance(chain, N(tester));
   BOOST_REQUIRE_EQUAL(asset::from_string("99.0000 CUR"), liquid_balance);
   liquid_balance = get_currency_balance(chain, N(tester2));
   BOOST_REQUIRE_EQUAL(asset::from_string("1.0000 CUR"), liquid_balance);

   chain.produce_blocks();

   liquid_balance = get_currency_balance(chain, N(tester));
   BOOST_REQUIRE_EQUAL(asset::from_string("96.0000 CUR"), liquid_balance);
   liquid_balance = get_currency_balance(chain, N(tester2));
   BOOST_REQUIRE_EQUAL(asset::from_string("4.0000 CUR"), liquid_balance);

} FC_LOG_AND_RETHROW() }/// schedule_test

// test canceldelay action cancelling a delayed transaction
BOOST_AUTO_TEST_CASE( canceldelay_test ) { try {
   TESTER chain;
   const auto& tester_account = N(tester);
   std::vector<transaction_id_type> ids;

   chain.produce_blocks();
   chain.create_account(N(eosio.token));
   chain.produce_blocks(10);

   chain.set_code(N(eosio.token), eosio_token_wast);
   chain.set_abi(N(eosio.token), eosio_token_abi);

   chain.produce_blocks();
   chain.create_account(N(tester));
   chain.create_account(N(tester2));
   chain.produce_blocks(10);

   chain.push_action(config::system_account_name, updateauth::get_name(), tester_account, fc::mutable_variant_object()
           ("account", "tester")
           ("permission", "first")
           ("parent", "active")
           ("auth",  authority(chain.get_public_key(tester_account, "first"), 10))
   );
   chain.push_action(config::system_account_name, linkauth::get_name(), tester_account, fc::mutable_variant_object()
           ("account", "tester")
           ("code", eosio_token)
           ("type", "transfer")
           ("requirement", "first"));

   chain.produce_blocks();
   chain.push_action(N(eosio.token), N(create), N(eosio.token), mutable_variant_object()
           ("issuer", eosio_token)
           ("maximum_supply", "9000000.0000 CUR")
           ("can_freeze", 0)
           ("can_recall", 0)
           ("can_whitelist", 0)
   );

   chain.push_action(N(eosio.token), name("issue"), N(eosio.token), fc::mutable_variant_object()
           ("to",       eosio_token)
           ("quantity", "1000000.0000 CUR")
           ("memo", "for stuff")
   );

   auto trace = chain.push_action(N(eosio.token), name("transfer"), N(eosio.token), fc::mutable_variant_object()
       ("from", eosio_token)
       ("to", "tester")
       ("quantity", "100.0000 CUR")
       ("memo", "hi" )
   );
   BOOST_REQUIRE_EQUAL(transaction_receipt::executed, trace->receipt->status);
   auto gen_size = chain.control->db().get_index<generated_transaction_multi_index,by_trx_id>().size();
   BOOST_REQUIRE_EQUAL(0, gen_size);

   chain.produce_blocks();
   auto liquid_balance = get_currency_balance(chain, N(eosio.token));
   BOOST_REQUIRE_EQUAL(asset::from_string("999900.0000 CUR"), liquid_balance);
   liquid_balance = get_currency_balance(chain, N(tester));
   BOOST_REQUIRE_EQUAL(asset::from_string("100.0000 CUR"), liquid_balance);

   // this transaction will be delayed 20 blocks
   trace = chain.push_action(N(eosio.token), name("transfer"), N(tester), fc::mutable_variant_object()
       ("from", "tester")
       ("to", "tester2")
       ("quantity", "1.0000 CUR")
       ("memo", "hi" ),
       30, 10
   );
   //wdump((fc::json::to_pretty_string(trace)));
   ids.push_back(trace->id);
   BOOST_REQUIRE_EQUAL(transaction_receipt::delayed, trace->receipt->status);
   gen_size = chain.control->db().get_index<generated_transaction_multi_index,by_trx_id>().size();
   BOOST_CHECK_EQUAL(1, gen_size);
   BOOST_CHECK_EQUAL(0, trace->action_traces.size());

   const auto& idx = chain.control->db().get_index<generated_transaction_multi_index,by_trx_id>();
   auto itr = idx.find( trace->id );
   BOOST_CHECK_EQUAL( (itr != idx.end()), true );

   chain.produce_blocks();

   liquid_balance = get_currency_balance(chain, N(eosio.token));
   BOOST_REQUIRE_EQUAL(asset::from_string("999900.0000 CUR"), liquid_balance);
   liquid_balance = get_currency_balance(chain, N(tester));
   BOOST_REQUIRE_EQUAL(asset::from_string("100.0000 CUR"), liquid_balance);
   liquid_balance = get_currency_balance(chain, N(tester2));
   BOOST_REQUIRE_EQUAL(asset::from_string("0.0000 CUR"), liquid_balance);

   BOOST_REQUIRE_EXCEPTION(
      chain.push_action(config::system_account_name, updateauth::get_name(), tester_account, fc::mutable_variant_object()
            ("account", "tester")
            ("permission", "first")
            ("parent", "active")
            ("auth",  authority(chain.get_public_key(tester_account, "first"))),
            30, 7
      ),
      transaction_exception,
      [] (const transaction_exception &e)->bool {
         expect_assert_message(e, "transaction_exception: transaction validation exception\nauthorization imposes a delay (10 sec) greater than the delay specified in transaction header (7 sec)");
         return true;
      }
   );

   // this transaction will be delayed 20 blocks
   trace = chain.push_action(config::system_account_name, updateauth::get_name(), tester_account, fc::mutable_variant_object()
           ("account", "tester")
           ("permission", "first")
           ("parent", "active")
           ("auth",  authority(chain.get_public_key(tester_account, "first"))),
           30, 10
   );
   //wdump((fc::json::to_pretty_string(trace)));
   ids.push_back(trace->id);
   BOOST_REQUIRE_EQUAL(transaction_receipt::delayed, trace->receipt->status);
   gen_size = chain.control->db().get_index<generated_transaction_multi_index,by_trx_id>().size();
   BOOST_CHECK_EQUAL(2, gen_size);
   BOOST_CHECK_EQUAL(0, trace->action_traces.size());

   chain.produce_blocks();

   liquid_balance = get_currency_balance(chain, N(tester));
   BOOST_REQUIRE_EQUAL(asset::from_string("100.0000 CUR"), liquid_balance);
   liquid_balance = get_currency_balance(chain, N(tester2));
   BOOST_REQUIRE_EQUAL(asset::from_string("0.0000 CUR"), liquid_balance);

   chain.produce_blocks(16);

   liquid_balance = get_currency_balance(chain, N(tester));
   BOOST_REQUIRE_EQUAL(asset::from_string("100.0000 CUR"), liquid_balance);
   liquid_balance = get_currency_balance(chain, N(tester2));
   BOOST_REQUIRE_EQUAL(asset::from_string("0.0000 CUR"), liquid_balance);

   // this transaction will be delayed 20 blocks
   trace = chain.push_action(N(eosio.token), name("transfer"), N(tester), fc::mutable_variant_object()
       ("from", "tester")
       ("to", "tester2")
       ("quantity", "5.0000 CUR")
       ("memo", "hi" ),
       30, 10
   );
   //wdump((fc::json::to_pretty_string(trace)));
   ids.push_back(trace->id);
   BOOST_REQUIRE_EQUAL(transaction_receipt::delayed, trace->receipt->status);
   gen_size = chain.control->db().get_index<generated_transaction_multi_index,by_trx_id>().size();
   BOOST_CHECK_EQUAL(3, gen_size);
   BOOST_CHECK_EQUAL(0, trace->action_traces.size());

   chain.produce_blocks();

   liquid_balance = get_currency_balance(chain, N(tester));
   BOOST_REQUIRE_EQUAL(asset::from_string("100.0000 CUR"), liquid_balance);
   liquid_balance = get_currency_balance(chain, N(tester2));
   BOOST_REQUIRE_EQUAL(asset::from_string("0.0000 CUR"), liquid_balance);

   // send canceldelay for first delayed transaction
   signed_transaction trx;
   trx.actions.emplace_back(vector<permission_level>{{N(tester), config::active_name}},
                            chain::canceldelay{{N(tester), config::active_name}, ids[0]});

   chain.set_transaction_headers(trx);
   trx.sign(chain.get_private_key(N(tester), "active"), chain_id_type());
   trace = chain.push_transaction(trx);
   //wdump((fc::json::to_pretty_string(trace)));
   BOOST_REQUIRE_EQUAL(transaction_receipt::executed, trace->receipt->status);
   gen_size = chain.control->db().get_index<generated_transaction_multi_index,by_trx_id>().size();
   BOOST_CHECK_EQUAL(2, gen_size);

   const auto& cidx = chain.control->db().get_index<generated_transaction_multi_index,by_trx_id>();
   auto citr = cidx.find( ids[0] );
   BOOST_CHECK_EQUAL( (citr == cidx.end()), true );

   chain.produce_blocks();

   liquid_balance = get_currency_balance(chain, N(tester));
   BOOST_REQUIRE_EQUAL(asset::from_string("100.0000 CUR"), liquid_balance);
   liquid_balance = get_currency_balance(chain, N(tester2));
   BOOST_REQUIRE_EQUAL(asset::from_string("0.0000 CUR"), liquid_balance);

   gen_size = chain.control->db().get_index<generated_transaction_multi_index,by_trx_id>().size();
   BOOST_CHECK_EQUAL(2, gen_size);

   chain.produce_blocks();

   gen_size = chain.control->db().get_index<generated_transaction_multi_index,by_trx_id>().size();
   BOOST_CHECK_EQUAL(2, gen_size);

   chain.produce_blocks();
   // update auth will finally be performed

   gen_size = chain.control->db().get_index<generated_transaction_multi_index,by_trx_id>().size();
   BOOST_CHECK_EQUAL(1, gen_size);

   liquid_balance = get_currency_balance(chain, N(tester));
   BOOST_REQUIRE_EQUAL(asset::from_string("100.0000 CUR"), liquid_balance);
   liquid_balance = get_currency_balance(chain, N(tester2));
   BOOST_REQUIRE_EQUAL(asset::from_string("0.0000 CUR"), liquid_balance);

   // this transfer is performed right away since delay is removed
   trace = chain.push_action(N(eosio.token), name("transfer"), N(tester), fc::mutable_variant_object()
       ("from", "tester")
       ("to", "tester2")
       ("quantity", "10.0000 CUR")
       ("memo", "hi" )
   );
   //wdump((fc::json::to_pretty_string(trace)));
   BOOST_REQUIRE_EQUAL(transaction_receipt::executed, trace->receipt->status);

   gen_size = chain.control->db().get_index<generated_transaction_multi_index,by_trx_id>().size();
   BOOST_CHECK_EQUAL(1, gen_size);

   chain.produce_blocks();

   liquid_balance = get_currency_balance(chain, N(tester));
   BOOST_REQUIRE_EQUAL(asset::from_string("90.0000 CUR"), liquid_balance);
   liquid_balance = get_currency_balance(chain, N(tester2));
   BOOST_REQUIRE_EQUAL(asset::from_string("10.0000 CUR"), liquid_balance);

   chain.produce_blocks(15);

   gen_size = chain.control->db().get_index<generated_transaction_multi_index,by_trx_id>().size();
   BOOST_CHECK_EQUAL(1, gen_size);

   liquid_balance = get_currency_balance(chain, N(tester));
   BOOST_REQUIRE_EQUAL(asset::from_string("90.0000 CUR"), liquid_balance);
   liquid_balance = get_currency_balance(chain, N(tester2));
   BOOST_REQUIRE_EQUAL(asset::from_string("10.0000 CUR"), liquid_balance);

   // second transfer finally is performed
   chain.produce_blocks();

   gen_size = chain.control->db().get_index<generated_transaction_multi_index,by_trx_id>().size();
   BOOST_CHECK_EQUAL(0, gen_size);

   liquid_balance = get_currency_balance(chain, N(tester));
   BOOST_REQUIRE_EQUAL(asset::from_string("85.0000 CUR"), liquid_balance);
   liquid_balance = get_currency_balance(chain, N(tester2));
   BOOST_REQUIRE_EQUAL(asset::from_string("15.0000 CUR"), liquid_balance);
} FC_LOG_AND_RETHROW() }

// test canceldelay action under different permission levels
BOOST_AUTO_TEST_CASE( canceldelay_test2 ) { try {
   TESTER chain;

   const auto& tester_account = N(tester);

   chain.produce_blocks();
   chain.create_account(N(eosio.token));
   chain.produce_blocks();

   chain.set_code(N(eosio.token), eosio_token_wast);
   chain.set_abi(N(eosio.token), eosio_token_abi);

   chain.produce_blocks();
   chain.create_account(N(tester));
   chain.create_account(N(tester2));
   chain.produce_blocks();

   chain.push_action(config::system_account_name, updateauth::get_name(), tester_account, fc::mutable_variant_object()
           ("account", "tester")
           ("permission", "first")
           ("parent", "active")
           ("auth",  authority(chain.get_public_key(tester_account, "first"), 5))
   );
   chain.push_action(config::system_account_name, updateauth::get_name(), tester_account, fc::mutable_variant_object()
          ("account", "tester")
          ("permission", "second")
          ("parent", "first")
          ("auth",  authority(chain.get_public_key(tester_account, "second")))
   );
   chain.push_action(config::system_account_name, linkauth::get_name(), tester_account, fc::mutable_variant_object()
           ("account", "tester")
           ("code", eosio_token)
           ("type", "transfer")
           ("requirement", "first"));

   chain.produce_blocks();
   chain.push_action(N(eosio.token), N(create), N(eosio.token), mutable_variant_object()
           ("issuer", eosio_token)
           ("maximum_supply", "9000000.0000 CUR")
           ("can_freeze", 0)
           ("can_recall", 0)
           ("can_whitelist", 0)
   );

   chain.push_action(N(eosio.token), name("issue"), N(eosio.token), fc::mutable_variant_object()
           ("to",       eosio_token)
           ("quantity", "1000000.0000 CUR")
           ("memo", "for stuff")
   );

   auto trace = chain.push_action(N(eosio.token), name("transfer"), N(eosio.token), fc::mutable_variant_object()
       ("from", eosio_token)
       ("to", "tester")
       ("quantity", "100.0000 CUR")
       ("memo", "hi" )
   );
   BOOST_REQUIRE_EQUAL(transaction_receipt::executed, trace->receipt->status);
   auto gen_size = chain.control->db().get_index<generated_transaction_multi_index,by_trx_id>().size();
   BOOST_REQUIRE_EQUAL(0, gen_size);

   chain.produce_blocks();
   auto liquid_balance = get_currency_balance(chain, N(eosio.token));
   BOOST_REQUIRE_EQUAL(asset::from_string("999900.0000 CUR"), liquid_balance);
   liquid_balance = get_currency_balance(chain, N(tester));
   BOOST_REQUIRE_EQUAL(asset::from_string("100.0000 CUR"), liquid_balance);

   ilog("attempting first delayed transfer");

   {
      // this transaction will be delayed 10 blocks
      trace = chain.push_action(N(eosio.token), name("transfer"), vector<permission_level>{{N(tester), N(first)}}, fc::mutable_variant_object()
          ("from", "tester")
          ("to", "tester2")
          ("quantity", "1.0000 CUR")
          ("memo", "hi" ),
          30, 5
      );
      auto trx_id = trace->id;
      BOOST_REQUIRE_EQUAL(transaction_receipt::delayed, trace->receipt->status);
      gen_size = chain.control->db().get_index<generated_transaction_multi_index,by_trx_id>().size();
      BOOST_REQUIRE_EQUAL(1, gen_size);
      BOOST_REQUIRE_EQUAL(0, trace->action_traces.size());

      const auto& idx = chain.control->db().get_index<generated_transaction_multi_index,by_trx_id>();
      auto itr = idx.find( trx_id );
      BOOST_CHECK_EQUAL( (itr != idx.end()), true );

      chain.produce_blocks();

      liquid_balance = get_currency_balance(chain, N(tester));
      BOOST_REQUIRE_EQUAL(asset::from_string("100.0000 CUR"), liquid_balance);
      liquid_balance = get_currency_balance(chain, N(tester2));
      BOOST_REQUIRE_EQUAL(asset::from_string("0.0000 CUR"), liquid_balance);

      // attempt canceldelay with wrong canceling_auth for delayed transfer of 1.0000 CUR
      {
         signed_transaction trx;
         trx.actions.emplace_back(vector<permission_level>{{N(tester), config::active_name}},
                                  chain::canceldelay{{N(tester), config::active_name}, trx_id});
         chain.set_transaction_headers(trx);
         trx.sign(chain.get_private_key(N(tester), "active"), chain_id_type());
         BOOST_REQUIRE_THROW( chain.push_transaction(trx), fc::exception );
      }

      // attempt canceldelay with "second" permission for delayed transfer of 1.0000 CUR
      {
         signed_transaction trx;
         trx.actions.emplace_back(vector<permission_level>{{N(tester), N(second)}},
                                  chain::canceldelay{{N(tester), N(first)}, trx_id});
         chain.set_transaction_headers(trx);
         trx.sign(chain.get_private_key(N(tester), "second"), chain_id_type());
         BOOST_REQUIRE_THROW( chain.push_transaction(trx), irrelevant_auth_exception );
      }

      // canceldelay with "active" permission for delayed transfer of 1.0000 CUR
      signed_transaction trx;
      trx.actions.emplace_back(vector<permission_level>{{N(tester), config::active_name}},
                               chain::canceldelay{{N(tester), N(first)}, trx_id});
      chain.set_transaction_headers(trx);
      trx.sign(chain.get_private_key(N(tester), "active"), chain_id_type());
      trace = chain.push_transaction(trx);

      BOOST_REQUIRE_EQUAL(transaction_receipt::executed, trace->receipt->status);
      gen_size = chain.control->db().get_index<generated_transaction_multi_index,by_trx_id>().size();
      BOOST_REQUIRE_EQUAL(0, gen_size);

      const auto& cidx = chain.control->db().get_index<generated_transaction_multi_index,by_trx_id>();
      auto citr = cidx.find( trx_id );
      BOOST_REQUIRE_EQUAL( (citr == cidx.end()), true );

      chain.produce_blocks(10);

      liquid_balance = get_currency_balance(chain, N(tester));
      BOOST_REQUIRE_EQUAL(asset::from_string("100.0000 CUR"), liquid_balance);
      liquid_balance = get_currency_balance(chain, N(tester2));
      BOOST_REQUIRE_EQUAL(asset::from_string("0.0000 CUR"), liquid_balance);
   }

   ilog("reset minimum permission of transfer to second permission");

   chain.push_action(config::system_account_name, linkauth::get_name(), tester_account, fc::mutable_variant_object()
           ("account", "tester")
           ("code", eosio_token)
           ("type", "transfer")
           ("requirement", "second"),
           30, 5
   );

   chain.produce_blocks(11);


   ilog("attempting second delayed transfer");
   {
      // this transaction will be delayed 10 blocks
      trace = chain.push_action(N(eosio.token), name("transfer"), vector<permission_level>{{N(tester), N(second)}}, fc::mutable_variant_object()
          ("from", "tester")
          ("to", "tester2")
          ("quantity", "5.0000 CUR")
          ("memo", "hi" ),
          30, 5
      );
      auto trx_id = trace->id;
      BOOST_REQUIRE_EQUAL(transaction_receipt::delayed, trace->receipt->status);
      auto gen_size = chain.control->db().get_index<generated_transaction_multi_index,by_trx_id>().size();
      BOOST_CHECK_EQUAL(1, gen_size);
      BOOST_CHECK_EQUAL(0, trace->action_traces.size());

      const auto& idx = chain.control->db().get_index<generated_transaction_multi_index,by_trx_id>();
      auto itr = idx.find( trx_id );
      BOOST_CHECK_EQUAL( (itr != idx.end()), true );

      chain.produce_blocks();

      liquid_balance = get_currency_balance(chain, N(tester));
      BOOST_REQUIRE_EQUAL(asset::from_string("100.0000 CUR"), liquid_balance);
      liquid_balance = get_currency_balance(chain, N(tester2));
      BOOST_REQUIRE_EQUAL(asset::from_string("0.0000 CUR"), liquid_balance);

      // canceldelay with "first" permission for delayed transfer of 5.0000 CUR
      signed_transaction trx;
      trx.actions.emplace_back(vector<permission_level>{{N(tester), N(first)}},
                               chain::canceldelay{{N(tester), N(second)}, trx_id});
      chain.set_transaction_headers(trx);
      trx.sign(chain.get_private_key(N(tester), "first"), chain_id_type());
      trace = chain.push_transaction(trx);

      BOOST_REQUIRE_EQUAL(transaction_receipt::executed, trace->receipt->status);
      gen_size = chain.control->db().get_index<generated_transaction_multi_index,by_trx_id>().size();
      BOOST_REQUIRE_EQUAL(0, gen_size);

      const auto& cidx = chain.control->db().get_index<generated_transaction_multi_index,by_trx_id>();
      auto citr = cidx.find( trx_id );
      BOOST_REQUIRE_EQUAL( (citr == cidx.end()), true );

      chain.produce_blocks(10);

      liquid_balance = get_currency_balance(chain, N(tester));
      BOOST_REQUIRE_EQUAL(asset::from_string("100.0000 CUR"), liquid_balance);
      liquid_balance = get_currency_balance(chain, N(tester2));
      BOOST_REQUIRE_EQUAL(asset::from_string("0.0000 CUR"), liquid_balance);
   }

   ilog("attempting third delayed transfer");

   {
      // this transaction will be delayed 10 blocks
      trace = chain.push_action(N(eosio.token), name("transfer"), vector<permission_level>{{N(tester), config::owner_name}}, fc::mutable_variant_object()
          ("from", "tester")
          ("to", "tester2")
          ("quantity", "10.0000 CUR")
          ("memo", "hi" ),
          30, 5
      );
      auto trx_id = trace->id;
      BOOST_REQUIRE_EQUAL(transaction_receipt::delayed, trace->receipt->status);
      gen_size = chain.control->db().get_index<generated_transaction_multi_index,by_trx_id>().size();
      BOOST_REQUIRE_EQUAL(1, gen_size);
      BOOST_REQUIRE_EQUAL(0, trace->action_traces.size());

      const auto& idx = chain.control->db().get_index<generated_transaction_multi_index,by_trx_id>();
      auto itr = idx.find( trx_id );
      BOOST_CHECK_EQUAL( (itr != idx.end()), true );

      chain.produce_blocks();

      liquid_balance = get_currency_balance(chain, N(tester));
      BOOST_REQUIRE_EQUAL(asset::from_string("100.0000 CUR"), liquid_balance);
      liquid_balance = get_currency_balance(chain, N(tester2));
      BOOST_REQUIRE_EQUAL(asset::from_string("0.0000 CUR"), liquid_balance);

      // attempt canceldelay with "active" permission for delayed transfer of 10.0000 CUR
      {
         signed_transaction trx;
         trx.actions.emplace_back(vector<permission_level>{{N(tester), N(active)}},
                                  chain::canceldelay{{N(tester), config::owner_name}, trx_id});
         chain.set_transaction_headers(trx);
         trx.sign(chain.get_private_key(N(tester), "active"), chain_id_type());
         BOOST_REQUIRE_THROW( chain.push_transaction(trx), irrelevant_auth_exception );
      }

      // canceldelay with "owner" permission for delayed transfer of 10.0000 CUR
      signed_transaction trx;
      trx.actions.emplace_back(vector<permission_level>{{N(tester), config::owner_name}},
                               chain::canceldelay{{N(tester), config::owner_name}, trx_id});
      chain.set_transaction_headers(trx);
      trx.sign(chain.get_private_key(N(tester), "owner"), chain_id_type());
      trace = chain.push_transaction(trx);

      BOOST_REQUIRE_EQUAL(transaction_receipt::executed, trace->receipt->status);
      gen_size = chain.control->db().get_index<generated_transaction_multi_index,by_trx_id>().size();
      BOOST_REQUIRE_EQUAL(0, gen_size);

      const auto& cidx = chain.control->db().get_index<generated_transaction_multi_index,by_trx_id>();
      auto citr = cidx.find( trx_id );
      BOOST_REQUIRE_EQUAL( (citr == cidx.end()), true );

      chain.produce_blocks(10);

      liquid_balance = get_currency_balance(chain, N(tester));
      BOOST_REQUIRE_EQUAL(asset::from_string("100.0000 CUR"), liquid_balance);
      liquid_balance = get_currency_balance(chain, N(tester2));
      BOOST_REQUIRE_EQUAL(asset::from_string("0.0000 CUR"), liquid_balance);
   }
} FC_LOG_AND_RETHROW() }


BOOST_AUTO_TEST_CASE( max_transaction_delay_create ) { try {
   //assuming max transaction delay is 45 days (default in config.hpp)
   TESTER chain;

   const auto& tester_account = N(tester);

   chain.produce_blocks();
   chain.create_account(N(tester));
   chain.produce_blocks(10);

   BOOST_REQUIRE_EXCEPTION(
      chain.push_action(config::system_account_name, updateauth::get_name(), tester_account, fc::mutable_variant_object()
                        ("account", "tester")
                        ("permission", "first")
                        ("parent", "active")
                        ("auth",  authority(chain.get_public_key(tester_account, "first"), 50*86400)) ), // 50 days delay
      chain::action_validate_exception,
      [&](const chain::transaction_exception& e) {
         expect_assert_message(e, "Cannot set delay longer than max_transacton_delay");
         return true;
      }
   );
} FC_LOG_AND_RETHROW() }


BOOST_AUTO_TEST_CASE( max_transaction_delay_execute ) { try {
   //assuming max transaction delay is 45 days (default in config.hpp)
   TESTER chain;

   const auto& tester_account = N(tester);

   chain.create_account(N(eosio.token));
   chain.set_code(N(eosio.token), eosio_token_wast);
   chain.set_abi(N(eosio.token), eosio_token_abi);

   chain.produce_blocks();
   chain.create_account(N(tester));

   chain.produce_blocks();
   chain.push_action(N(eosio.token), N(create), N(eosio.token), mutable_variant_object()
           ("issuer", "eosio.token" )
           ("maximum_supply", "9000000.0000 CUR" )
           ("can_freeze", 0)
           ("can_recall", 0)
           ("can_whitelist", 0)
   );
   chain.push_action(N(eosio.token), name("issue"), N(eosio.token), fc::mutable_variant_object()
           ("to",       "tester")
           ("quantity", "100.0000 CUR")
           ("memo", "for stuff")
   );

   //create a permission level with delay 30 days and associate it with token transfer
   auto trace = chain.push_action(config::system_account_name, updateauth::get_name(), tester_account, fc::mutable_variant_object()
                     ("account", "tester")
                     ("permission", "first")
                     ("parent", "active")
                     ("auth",  authority(chain.get_public_key(tester_account, "first"), 30*86400)) // 30 days delay
   );
   BOOST_REQUIRE_EQUAL(transaction_receipt::executed, trace->receipt->status);

   trace = chain.push_action(config::system_account_name, linkauth::get_name(), tester_account, fc::mutable_variant_object()
                     ("account", "tester")
                     ("code", "eosio.token")
                     ("type", "transfer")
                     ("requirement", "first"));
   BOOST_REQUIRE_EQUAL(transaction_receipt::executed, trace->receipt->status);

   chain.produce_blocks();

   //change max_transaction_delay to 60 sec
   chain.control->db().modify( chain.control->get_global_properties(),
                              [&]( auto& gprops ) {
                                 gprops.configuration.max_transaction_delay = 60;
                              });
#ifndef NON_VALIDATING_TEST
   chain.validating_node->db().modify( chain.validating_node->get_global_properties(),
                              [&]( auto& gprops ) {
                                 gprops.configuration.max_transaction_delay = 60;
                              });
#endif

   chain.produce_blocks();
   //should be able to create transaction with delay 60 sec, despite permission delay being 30 days, because max_transaction_delay is 60 sec
   trace = chain.push_action(N(eosio.token), name("transfer"), N(tester), fc::mutable_variant_object()
<<<<<<< HEAD
                             ("from", "tester")
                             ("to", "eosio.token")
                             ("quantity", "9.0000 CUR")
                             ("memo", "" ),
                             120, 60
   );
   chain.produce_block();
   BOOST_REQUIRE_EQUAL(transaction_receipt::delayed, trace->receipt->status);
=======
                           ("from", "tester")
                           ("to", "eosio.token")
                           ("quantity", "9.0000 CUR")
                           ("memo", "" ), 120, 60);
   BOOST_REQUIRE_EQUAL(transaction_receipt::delayed, trace->receipt.status);

   chain.produce_blocks();
   
>>>>>>> 7c1827cd
   auto gen_size = chain.control->db().get_index<generated_transaction_multi_index,by_trx_id>().size();
   BOOST_REQUIRE_EQUAL(1, gen_size);
   BOOST_REQUIRE_EQUAL(0, trace->action_traces.size());

   //check that the delayed transaction executed after after 60 sec
   chain.produce_blocks(120);
   gen_size = chain.control->db().get_index<generated_transaction_multi_index,by_trx_id>().size();
   BOOST_CHECK_EQUAL(0, gen_size);

   //check that the transfer really happened
   auto liquid_balance = get_currency_balance(chain, N(tester));
   BOOST_REQUIRE_EQUAL(asset::from_string("91.0000 CUR"), liquid_balance);

} FC_LOG_AND_RETHROW() }

BOOST_AUTO_TEST_SUITE_END()<|MERGE_RESOLUTION|>--- conflicted
+++ resolved
@@ -2364,25 +2364,14 @@
    chain.produce_blocks();
    //should be able to create transaction with delay 60 sec, despite permission delay being 30 days, because max_transaction_delay is 60 sec
    trace = chain.push_action(N(eosio.token), name("transfer"), N(tester), fc::mutable_variant_object()
-<<<<<<< HEAD
-                             ("from", "tester")
-                             ("to", "eosio.token")
-                             ("quantity", "9.0000 CUR")
-                             ("memo", "" ),
-                             120, 60
-   );
-   chain.produce_block();
-   BOOST_REQUIRE_EQUAL(transaction_receipt::delayed, trace->receipt->status);
-=======
                            ("from", "tester")
                            ("to", "eosio.token")
                            ("quantity", "9.0000 CUR")
                            ("memo", "" ), 120, 60);
-   BOOST_REQUIRE_EQUAL(transaction_receipt::delayed, trace->receipt.status);
-
-   chain.produce_blocks();
-   
->>>>>>> 7c1827cd
+   BOOST_REQUIRE_EQUAL(transaction_receipt::delayed, trace->receipt->status);
+
+   chain.produce_blocks();
+
    auto gen_size = chain.control->db().get_index<generated_transaction_multi_index,by_trx_id>().size();
    BOOST_REQUIRE_EQUAL(1, gen_size);
    BOOST_REQUIRE_EQUAL(0, trace->action_traces.size());
