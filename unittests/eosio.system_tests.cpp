#include <boost/test/unit_test.hpp>
#include <eosio/testing/tester.hpp>
#include <eosio/chain/abi_serializer.hpp>
#include <eosio/chain/contract_table_objects.hpp>
#include <eosio/chain/global_property_object.hpp>
#include <eosio/chain/resource_limits.hpp>
#include <eosio/chain/wast_to_wasm.hpp>

#include <eosio.system/eosio.system.wast.hpp>
#include <eosio.system/eosio.system.abi.hpp>

#include <eosio.token/eosio.token.wast.hpp>
#include <eosio.token/eosio.token.abi.hpp>

#include <eosio.msig/eosio.msig.wast.hpp>
#include <eosio.msig/eosio.msig.abi.hpp>

#include <Runtime/Runtime.h>

#include <fc/variant_object.hpp>

#ifdef NON_VALIDATING_TEST
#define TESTER tester
#else
#define TESTER validating_tester
#endif

using namespace eosio::testing;
using namespace eosio;
using namespace eosio::chain;
using namespace eosio::testing;
using namespace fc;

using mvo = fc::mutable_variant_object;

class eosio_system_tester : public TESTER {
public:

   eosio_system_tester() {
      produce_blocks( 2 );

      create_accounts( { N(eosio.token) } );

      produce_blocks( 100 );

      set_code( N(eosio.token), eosio_token_wast );
      set_abi( N(eosio.token), eosio_token_abi );

      {
         const auto& accnt = control->db().get<account_object,by_name>( N(eosio.token) );
         abi_def abi;
         BOOST_REQUIRE_EQUAL(abi_serializer::to_abi(accnt.abi, abi), true);
         token_abi_ser.set_abi(abi);
      }

      create_currency( N(eosio.token), config::system_account_name, core_from_string("10000000000.0000") );
      issue(config::system_account_name,      core_from_string("1000000000.0000"));
      BOOST_REQUIRE_EQUAL( core_from_string("1000000000.0000"), get_balance( "eosio" ) );

      set_code( config::system_account_name, eosio_system_wast );
      set_abi( config::system_account_name, eosio_system_abi );

      {
         const auto& accnt = control->db().get<account_object,by_name>( config::system_account_name );
         abi_def abi;
         BOOST_REQUIRE_EQUAL(abi_serializer::to_abi(accnt.abi, abi), true);
         abi_ser.set_abi(abi);
      }

      produce_blocks();

      create_account_with_resources( N(alice1111111), N(eosio), core_from_string("1.0000"), false );
      create_account_with_resources( N(bob111111111), N(eosio), core_from_string("0.4500"), false );
      create_account_with_resources( N(carol1111111), N(eosio), core_from_string("1.0000"), false );


      BOOST_REQUIRE_EQUAL( core_from_string("1000000000.0000"), get_balance( "eosio" ) );
   }


   void create_accounts_with_resources( vector<account_name> accounts, account_name creator = N(eosio) ) {
      for( auto a : accounts ) {
         create_account_with_resources( a, creator );
      }
   }

   transaction_trace_ptr create_account_with_resources( account_name a, account_name creator ) {
      signed_transaction trx;
      set_transaction_headers(trx);

      authority owner_auth;
      owner_auth =  authority( get_public_key( a, "owner" ) );

      trx.actions.emplace_back( vector<permission_level>{{creator,config::active_name}},
                                newaccount{
                                   .creator  = creator,
                                   .name     = a,
                                   .owner    = owner_auth,
                                   .active   = authority( get_public_key( a, "active" ) )
                                });

      trx.actions.emplace_back( get_action( N(eosio), N(buyrambytes), vector<permission_level>{{creator,config::active_name}},
                                            mvo()
                                            ("payer", creator)
                                            ("receiver", a)
                                            ("bytes", 8000) )
                              );
      trx.actions.emplace_back( get_action( N(eosio), N(delegatebw), vector<permission_level>{{creator,config::active_name}},
                                            mvo()
                                            ("from", creator)
                                            ("receiver", a)
                                            ("stake_net_quantity", core_from_string("10.0000") )
                                            ("stake_cpu_quantity", core_from_string("10.0000") )
                                            ("transfer", 0 )
                                          )
                                );

      set_transaction_headers(trx);
      trx.sign( get_private_key( creator, "active" ), chain_id_type()  );
      return push_transaction( trx );
   }

   transaction_trace_ptr create_account_with_resources( account_name a, account_name creator, asset ramfunds, bool multisig,
                                                        asset net = core_from_string("10.0000"), asset cpu = core_from_string("10.0000") ) {
      signed_transaction trx;
      set_transaction_headers(trx);

      authority owner_auth;
      if (multisig) {
         // multisig between account's owner key and creators active permission
         owner_auth = authority(2, {key_weight{get_public_key( a, "owner" ), 1}}, {permission_level_weight{{creator, config::active_name}, 1}});
      } else {
         owner_auth =  authority( get_public_key( a, "owner" ) );
      }

      trx.actions.emplace_back( vector<permission_level>{{creator,config::active_name}},
                                newaccount{
                                   .creator  = creator,
                                   .name     = a,
                                   .owner    = owner_auth,
                                   .active   = authority( get_public_key( a, "active" ) )
                                });

      trx.actions.emplace_back( get_action( N(eosio), N(buyram), vector<permission_level>{{creator,config::active_name}},
                                            mvo()
                                            ("payer", creator)
                                            ("receiver", a)
                                            ("quant", ramfunds) )
                              );

      trx.actions.emplace_back( get_action( N(eosio), N(delegatebw), vector<permission_level>{{creator,config::active_name}},
                                            mvo()
                                            ("from", creator)
                                            ("receiver", a)
                                            ("stake_net_quantity", net )
                                            ("stake_cpu_quantity", cpu )
                                            ("transfer", 0 )
                                          )
                                );

      set_transaction_headers(trx);
      trx.sign( get_private_key( creator, "active" ), chain_id_type()  );
      return push_transaction( trx );
   }

   transaction_trace_ptr setup_producer_accounts( const std::vector<account_name>& accounts ) {
      account_name creator(N(eosio));
      signed_transaction trx;
      set_transaction_headers(trx);
      asset cpu = core_from_string("80.0000");
      asset net = core_from_string("80.0000");
      asset ram = core_from_string("1.0000");

      for (const auto& a: accounts) {
         authority owner_auth( get_public_key( a, "owner" ) );
         trx.actions.emplace_back( vector<permission_level>{{creator,config::active_name}},
                                   newaccount{
                                         .creator  = creator,
                                         .name     = a,
                                         .owner    = owner_auth,
                                         .active   = authority( get_public_key( a, "active" ) )
                                         });

         trx.actions.emplace_back( get_action( N(eosio), N(buyram), vector<permission_level>{ {creator, config::active_name} },
                                               mvo()
                                               ("payer", creator)
                                               ("receiver", a)
                                               ("quant", ram) )
                                   );

         trx.actions.emplace_back( get_action( N(eosio), N(delegatebw), vector<permission_level>{ {creator, config::active_name} },
                                               mvo()
                                               ("from", creator)
                                               ("receiver", a)
                                               ("stake_net_quantity", net)
                                               ("stake_cpu_quantity", cpu )
                                               ("transfer", 0 )
                                               )
                                   );
      }

      set_transaction_headers(trx);
      trx.sign( get_private_key( creator, "active" ), chain_id_type()  );
      return push_transaction( trx );
   }

   action_result buyram( const account_name& payer, account_name receiver, const asset& eosin ) {
      return push_action( payer, N(buyram), mvo()( "payer",payer)("receiver",receiver)("quant",eosin) );
   }
   action_result buyrambytes( const account_name& payer, account_name receiver, uint32_t numbytes ) {
      return push_action( payer, N(buyrambytes), mvo()( "payer",payer)("receiver",receiver)("bytes",numbytes) );
   }

   action_result sellram( const account_name& account, uint64_t numbytes ) {
      return push_action( account, N(sellram), mvo()( "account", account)("bytes",numbytes) );
   }

   action_result push_action( const account_name& signer, const action_name &name, const variant_object &data, bool auth = true ) {
         string action_type_name = abi_ser.get_action_type(name);

         action act;
         act.account = config::system_account_name;
         act.name = name;
         act.data = abi_ser.variant_to_binary( action_type_name, data );

         return base_tester::push_action( std::move(act), auth ? uint64_t(signer) : signer == N(bob111111111) ? N(alice1111111) : N(bob111111111) );
   }

   action_result stake( const account_name& from, const account_name& to, const asset& net, const asset& cpu ) {
      return push_action( name(from), N(delegatebw), mvo()
                          ("from",     from)
                          ("receiver", to)
                          ("stake_net_quantity", net)
                          ("stake_cpu_quantity", cpu)
                          ("transfer", 0 )
      );
   }

   action_result stake( const account_name& acnt, const asset& net, const asset& cpu ) {
      return stake( acnt, acnt, net, cpu );
   }

   action_result stake_with_transfer( const account_name& from, const account_name& to, const asset& net, const asset& cpu ) {
      return push_action( name(from), N(delegatebw), mvo()
                          ("from",     from)
                          ("receiver", to)
                          ("stake_net_quantity", net)
                          ("stake_cpu_quantity", cpu)
                          ("transfer", true )
      );
   }

   action_result stake_with_transfer( const account_name& acnt, const asset& net, const asset& cpu ) {
      return stake_with_transfer( acnt, acnt, net, cpu );
   }

   action_result unstake( const account_name& from, const account_name& to, const asset& net, const asset& cpu ) {
      return push_action( name(from), N(undelegatebw), mvo()
                          ("from",     from)
                          ("receiver", to)
                          ("unstake_net_quantity", net)
                          ("unstake_cpu_quantity", cpu)
      );
   }

   action_result unstake( const account_name& acnt, const asset& net, const asset& cpu ) {
      return unstake( acnt, acnt, net, cpu );
   }

   static fc::variant_object producer_parameters_example( int n ) {
      return mutable_variant_object()
         ("max_block_net_usage", 10000000 + n )
         ("target_block_net_usage_pct", 10 + n )
         ("max_transaction_net_usage", 1000000 + n )
         ("base_per_transaction_net_usage", 100 + n)
         ("net_usage_leeway", 500 + n )
         ("context_free_discount_net_usage_num", 1 + n )
         ("context_free_discount_net_usage_den", 100 + n )
         ("max_block_cpu_usage", 10000000 + n )
         ("target_block_cpu_usage_pct", 10 + n )
         ("max_transaction_cpu_usage", 1000000 + n )
         ("min_transaction_cpu_usage", 100 + n )
         ("max_transaction_lifetime", 3600 + n)
         ("deferred_trx_expiration_window", 600 + n)
         ("max_transaction_delay", 10*86400+n)
         ("max_inline_action_size", 4096 + n)
         ("max_inline_action_depth", 4 + n)
         ("max_authority_depth", 6 + n)
         ("max_generated_transaction_count", 10 + n)
         ("max_ram_size", (n % 10 + 1) * 1024 * 1024)
         ("ram_reserve_ratio", 100 + n);
   }

   action_result regproducer( const account_name& acnt, int params_fixture = 1 ) {
      action_result r = push_action( acnt, N(regproducer), mvo()
                          ("producer",  acnt )
                          ("producer_key", get_public_key( acnt, "active" ) )
                          ("url", "" )
                          ("location", 0 )
      );
      BOOST_REQUIRE_EQUAL( success(), r);
      return r;
   }

   uint32_t last_block_time() const {
      return time_point_sec( control->head_block_time() ).sec_since_epoch();
   }

   asset get_balance( const account_name& act ) {

      vector<char> data = get_row_by_account( N(eosio.token), act, N(accounts), symbol(CORE_SYMBOL).to_symbol_code().value );
      return data.empty() ? asset(0, symbol(CORE_SYMBOL)) : token_abi_ser.binary_to_variant("account", data)["balance"].as<asset>();
   }

   fc::variant get_total_stake( const account_name& act ) {
      vector<char> data = get_row_by_account( config::system_account_name, act, N(userres), act );
      return data.empty() ? fc::variant() : abi_ser.binary_to_variant( "user_resources", data );
   }

   fc::variant get_voter_info( const account_name& act ) {
      vector<char> data = get_row_by_account( config::system_account_name, config::system_account_name, N(voters), act );
      return data.empty() ? fc::variant() : abi_ser.binary_to_variant( "voter_info", data );
   }

   fc::variant get_producer_info( const account_name& act ) {
      vector<char> data = get_row_by_account( config::system_account_name, config::system_account_name, N(producers), act );
      return abi_ser.binary_to_variant( "producer_info", data );
   }

   void create_currency( name contract, name manager, asset maxsupply ) {
      auto act =  mutable_variant_object()
         ("issuer",       manager )
         ("maximum_supply", maxsupply );

      base_tester::push_action(contract, N(create), contract, act );
   }

   void issue( name to, const asset& amount, name manager = config::system_account_name ) {
      base_tester::push_action( N(eosio.token), N(issue), manager, mutable_variant_object()
                                ("to",      to )
                                ("quantity", amount )
                                ("memo", "")
                                );
   }
   void transfer( name from, name to, const asset& amount, name manager = config::system_account_name ) {
      base_tester::push_action( N(eosio.token), N(transfer), manager, mutable_variant_object()
                                ("from",    from)
                                ("to",      to )
                                ("quantity", amount)
                                ("memo", "")
                                );
   }

   double stake2votes( asset stake ) {
      auto now = control->pending_block_time().time_since_epoch().count() / 1000000;
      return stake.amount * pow(2, int64_t((now - (config::block_timestamp_epoch / 1000)) / (86400 * 7))/ double(52) ); // 52 week periods (i.e. ~years)
   }

   double stake2votes( const string& s ) {
      return stake2votes( core_from_string(s) );
   }

   fc::variant get_stats( const string& symbolname ) {
      auto symb = eosio::chain::symbol::from_string(symbolname);
      auto symbol_code = symb.to_symbol_code().value;
      vector<char> data = get_row_by_account( N(eosio.token), symbol_code, N(stat), symbol_code );
      return data.empty() ? fc::variant() : token_abi_ser.binary_to_variant( "currency_stats", data );
   }

   asset get_token_supply() {
      return get_stats("4," CORE_SYMBOL_NAME)["supply"].as<asset>();
   }

   fc::variant get_global_state() {
      vector<char> data = get_row_by_account( N(eosio), N(eosio), N(global), N(global) );
      if (data.empty()) std::cout << "\nData is empty\n" << std::endl;
      return data.empty() ? fc::variant() : abi_ser.binary_to_variant( "eosio_global_state", data );

   }

   abi_serializer abi_ser;
   abi_serializer token_abi_ser;
};

fc::mutable_variant_object voter( account_name acct ) {
   return mutable_variant_object()
      ("owner", acct)
      ("proxy", name(0).to_string())
      ("producers", variants() )
      ("staked", int64_t(0))
      //("last_vote_weight", double(0))
      ("proxied_vote_weight", double(0))
      ("is_proxy", 0)
      ("deferred_trx_id", 0)
      ("last_unstake_time", fc::time_point_sec() )
      ("unstaking", asset() )
      ;
}

fc::mutable_variant_object voter( account_name acct, const asset& vote_stake ) {
   return voter( acct )( "staked", vote_stake.amount );
}

fc::mutable_variant_object voter( account_name acct, int64_t vote_stake ) {
   return voter( acct )( "staked", vote_stake );
}

fc::mutable_variant_object proxy( account_name acct ) {
   return voter( acct )( "is_proxy", 1 );
}

inline uint64_t M( const string& eos_str ) {
   return core_from_string( eos_str ).amount;
}

BOOST_AUTO_TEST_SUITE(eosio_system_tests)

BOOST_FIXTURE_TEST_CASE( buysell, eosio_system_tester ) try {

   BOOST_REQUIRE_EQUAL( core_from_string("1000000000.0000"), get_balance( "eosio" ) );
   BOOST_REQUIRE_EQUAL( core_from_string("0.0000"), get_balance( "alice1111111" ) );

   transfer( "eosio", "alice1111111", core_from_string("1000.0000"), "eosio" );
   BOOST_REQUIRE_EQUAL( success(), stake( "eosio", "alice1111111", core_from_string("200.0000"), core_from_string("100.0000") ) );

   auto total = get_total_stake( "alice1111111" );
   auto init_bytes =  total["ram_bytes"].as_uint64();

   BOOST_REQUIRE_EQUAL( success(), buyram( "alice1111111", "alice1111111", core_from_string("200.0000") ) );
   BOOST_REQUIRE_EQUAL( core_from_string("800.0000"), get_balance( "alice1111111" ) );

   total = get_total_stake( "alice1111111" );
   auto bytes = total["ram_bytes"].as_uint64();
   auto bought_bytes = bytes - init_bytes;
   wdump((init_bytes)(bought_bytes)(bytes) );

   BOOST_REQUIRE_EQUAL( true, 0 < bought_bytes );

   BOOST_REQUIRE_EQUAL( success(), sellram( "alice1111111", bought_bytes ) );
   BOOST_REQUIRE_EQUAL( core_from_string("999.9999"), get_balance( "alice1111111" ) );
   total = get_total_stake( "alice1111111" );
   BOOST_REQUIRE_EQUAL( true, total["ram_bytes"].as_uint64() == init_bytes );

   transfer( "eosio", "alice1111111", core_from_string("100000000.0000"), "eosio" );
   BOOST_REQUIRE_EQUAL( core_from_string("100000999.9999"), get_balance( "alice1111111" ) );
   BOOST_REQUIRE_EQUAL( success(), buyram( "alice1111111", "alice1111111", core_from_string("10000000.0000") ) );

   total = get_total_stake( "alice1111111" );
   bytes = total["ram_bytes"].as_uint64();
   bought_bytes = bytes - init_bytes;
   wdump((init_bytes)(bought_bytes)(bytes) );

   BOOST_REQUIRE_EQUAL( success(), sellram( "alice1111111", bought_bytes ) );
   total = get_total_stake( "alice1111111" );

   bytes = total["ram_bytes"].as_uint64();
   bought_bytes = bytes - init_bytes;
   wdump((init_bytes)(bought_bytes)(bytes) );

   BOOST_REQUIRE_EQUAL( true, total["ram_bytes"].as_uint64() == init_bytes );
   BOOST_REQUIRE_EQUAL( core_from_string("100000999.9993"), get_balance( "alice1111111" ) );


   BOOST_REQUIRE_EQUAL( success(), buyram( "alice1111111", "alice1111111", core_from_string("100.0000") ) );
   BOOST_REQUIRE_EQUAL( success(), buyram( "alice1111111", "alice1111111", core_from_string("100.0000") ) );
   BOOST_REQUIRE_EQUAL( success(), buyram( "alice1111111", "alice1111111", core_from_string("100.0000") ) );
   BOOST_REQUIRE_EQUAL( success(), buyram( "alice1111111", "alice1111111", core_from_string("100.0000") ) );
   BOOST_REQUIRE_EQUAL( success(), buyram( "alice1111111", "alice1111111", core_from_string("100.0000") ) );
   BOOST_REQUIRE_EQUAL( success(), buyram( "alice1111111", "alice1111111", core_from_string("10.0000") ) );
   BOOST_REQUIRE_EQUAL( success(), buyram( "alice1111111", "alice1111111", core_from_string("10.0000") ) );
   BOOST_REQUIRE_EQUAL( success(), buyram( "alice1111111", "alice1111111", core_from_string("10.0000") ) );
   BOOST_REQUIRE_EQUAL( success(), buyram( "alice1111111", "alice1111111", core_from_string("30.0000") ) );
   BOOST_REQUIRE_EQUAL( core_from_string("100000439.9993"), get_balance( "alice1111111" ) );

   auto newtotal = get_total_stake( "alice1111111" );

   auto newbytes = newtotal["ram_bytes"].as_uint64();
   bought_bytes = newbytes - bytes;
   wdump((newbytes)(bytes)(bought_bytes) );

   BOOST_REQUIRE_EQUAL( success(), sellram( "alice1111111", bought_bytes ) );
   BOOST_REQUIRE_EQUAL( core_from_string("100000999.9991"), get_balance( "alice1111111" ) );


   newtotal = get_total_stake( "alice1111111" );
   auto startbytes = newtotal["ram_bytes"].as_uint64();

   BOOST_REQUIRE_EQUAL( success(), buyram( "alice1111111", "alice1111111", core_from_string("10000000.0000") ) );
   BOOST_REQUIRE_EQUAL( success(), buyram( "alice1111111", "alice1111111", core_from_string("10000000.0000") ) );
   BOOST_REQUIRE_EQUAL( success(), buyram( "alice1111111", "alice1111111", core_from_string("10000000.0000") ) );
   BOOST_REQUIRE_EQUAL( success(), buyram( "alice1111111", "alice1111111", core_from_string("10000000.0000") ) );
   BOOST_REQUIRE_EQUAL( success(), buyram( "alice1111111", "alice1111111", core_from_string("10000000.0000") ) );
   BOOST_REQUIRE_EQUAL( success(), buyram( "alice1111111", "alice1111111", core_from_string("100000.0000") ) );
   BOOST_REQUIRE_EQUAL( success(), buyram( "alice1111111", "alice1111111", core_from_string("100000.0000") ) );
   BOOST_REQUIRE_EQUAL( success(), buyram( "alice1111111", "alice1111111", core_from_string("100000.0000") ) );
   BOOST_REQUIRE_EQUAL( success(), buyram( "alice1111111", "alice1111111", core_from_string("300000.0000") ) );
   BOOST_REQUIRE_EQUAL( core_from_string("49400999.9991"), get_balance( "alice1111111" ) );

   auto finaltotal = get_total_stake( "alice1111111" );
   auto endbytes = finaltotal["ram_bytes"].as_uint64();

   bought_bytes = endbytes - startbytes;
   wdump((startbytes)(endbytes)(bought_bytes) );

   BOOST_REQUIRE_EQUAL( success(), sellram( "alice1111111", bought_bytes ) );

   BOOST_REQUIRE_EQUAL( core_from_string("100000999.9943"), get_balance( "alice1111111" ) );

} FC_LOG_AND_RETHROW()

BOOST_FIXTURE_TEST_CASE( stake_unstake, eosio_system_tester ) try {
   //issue( "eosio", core_from_string("1000.0000"), config::system_account_name );

   BOOST_REQUIRE_EQUAL( core_from_string("1000000000.0000"), get_balance( "eosio" ) );
   BOOST_REQUIRE_EQUAL( core_from_string("0.0000"), get_balance( "alice1111111" ) );
   transfer( "eosio", "alice1111111", core_from_string("1000.0000"), "eosio" );
   BOOST_REQUIRE_EQUAL( core_from_string("999999000.0000"), get_balance( "eosio" ) );
   BOOST_REQUIRE_EQUAL( core_from_string("1000.0000"), get_balance( "alice1111111" ) );
   BOOST_REQUIRE_EQUAL( success(), stake( "eosio", "alice1111111", core_from_string("200.0000"), core_from_string("100.0000") ) );

   auto total = get_total_stake("alice1111111");
   BOOST_REQUIRE_EQUAL( core_from_string("210.0000"), total["net_weight"].as<asset>());
   BOOST_REQUIRE_EQUAL( core_from_string("110.0000"), total["cpu_weight"].as<asset>());

   BOOST_REQUIRE_EQUAL( success(), stake( "alice1111111", "alice1111111", core_from_string("200.0000"), core_from_string("100.0000") ) );
   BOOST_REQUIRE_EQUAL( core_from_string("700.0000"), get_balance( "alice1111111" ) );
   BOOST_REQUIRE_EQUAL( success(), unstake( "alice1111111", "alice1111111", core_from_string("200.0000"), core_from_string("100.0000") ) );
   BOOST_REQUIRE_EQUAL( core_from_string("700.0000"), get_balance( "alice1111111" ) );

   produce_block( fc::hours(3*24-1) );
   produce_blocks(1);
   BOOST_REQUIRE_EQUAL( core_from_string("700.0000"), get_balance( "alice1111111" ) );
   //after 3 days funds should be released
   produce_block( fc::hours(1) );
   produce_blocks(1);
   BOOST_REQUIRE_EQUAL( core_from_string("1000.0000"), get_balance( "alice1111111" ) );

   BOOST_REQUIRE_EQUAL( success(), stake( "alice1111111", "bob111111111", core_from_string("200.0000"), core_from_string("100.0000") ) );
   BOOST_REQUIRE_EQUAL( core_from_string("700.0000"), get_balance( "alice1111111" ) );
   total = get_total_stake("bob111111111");
   BOOST_REQUIRE_EQUAL( core_from_string("210.0000"), total["net_weight"].as<asset>());
   BOOST_REQUIRE_EQUAL( core_from_string("110.0000"), total["cpu_weight"].as<asset>());

   total = get_total_stake( "alice1111111" );
   BOOST_REQUIRE_EQUAL( core_from_string("210.0000").amount, total["net_weight"].as<asset>().amount );
   BOOST_REQUIRE_EQUAL( core_from_string("110.0000").amount, total["cpu_weight"].as<asset>().amount );

   REQUIRE_MATCHING_OBJECT( voter( "alice1111111", core_from_string("300.0000")), get_voter_info( "alice1111111" ) );

   auto bytes = total["ram_bytes"].as_uint64();
   BOOST_REQUIRE_EQUAL( true, 0 < bytes );

   //unstake from bob111111111
   BOOST_REQUIRE_EQUAL( success(), unstake( "alice1111111", "bob111111111", core_from_string("200.0000"), core_from_string("100.0000") ) );
   total = get_total_stake("bob111111111");
   BOOST_REQUIRE_EQUAL( core_from_string("10.0000"), total["net_weight"].as<asset>());
   BOOST_REQUIRE_EQUAL( core_from_string("10.0000"), total["cpu_weight"].as<asset>());
   produce_block( fc::hours(3*24-1) );
   produce_blocks(1);
   BOOST_REQUIRE_EQUAL( core_from_string("700.0000"), get_balance( "alice1111111" ) );
   //after 3 days funds should be released
   produce_block( fc::hours(1) );
   produce_blocks(1);

   REQUIRE_MATCHING_OBJECT( voter( "alice1111111", core_from_string("0.0000") ), get_voter_info( "alice1111111" ) );
   produce_blocks(1);
   BOOST_REQUIRE_EQUAL( core_from_string("1000.0000"), get_balance( "alice1111111" ) );
} FC_LOG_AND_RETHROW()

BOOST_FIXTURE_TEST_CASE( stake_unstake_with_transfer, eosio_system_tester ) try {
   //issue( "eosio", core_from_string("1000.0000"), config::system_account_name );
   BOOST_REQUIRE_EQUAL( core_from_string("1000000000.0000"), get_balance( "eosio" ) );
   BOOST_REQUIRE_EQUAL( core_from_string("0.0000"), get_balance( "alice1111111" ) );

   //eosio stakes for alice with transfer flag
   BOOST_REQUIRE_EQUAL( success(), stake_with_transfer( "eosio", "alice1111111", core_from_string("200.0000"), core_from_string("100.0000") ) );

   //check that alice has both bandwidth and voting power
   auto total = get_total_stake("alice1111111");
   BOOST_REQUIRE_EQUAL( core_from_string("210.0000"), total["net_weight"].as<asset>());
   BOOST_REQUIRE_EQUAL( core_from_string("110.0000"), total["cpu_weight"].as<asset>());
   REQUIRE_MATCHING_OBJECT( voter( "alice1111111", core_from_string("300.0000")), get_voter_info( "alice1111111" ) );

   //BOOST_REQUIRE_EQUAL( core_from_string("999999700.0000"), get_balance( "eosio" ) );
   BOOST_REQUIRE_EQUAL( core_from_string("0.0000"), get_balance( "alice1111111" ) );

   //alice stakes for herself
   transfer( "eosio", "alice1111111", core_from_string("1000.0000"), "eosio" );
   BOOST_REQUIRE_EQUAL( success(), stake( "alice1111111", "alice1111111", core_from_string("200.0000"), core_from_string("100.0000") ) );
   //now alice's stake should be equal to transfered from eosio + own stake
   total = get_total_stake("alice1111111");
   BOOST_REQUIRE_EQUAL( core_from_string("700.0000"), get_balance( "alice1111111" ) );
   BOOST_REQUIRE_EQUAL( core_from_string("410.0000"), total["net_weight"].as<asset>());
   BOOST_REQUIRE_EQUAL( core_from_string("210.0000"), total["cpu_weight"].as<asset>());
   REQUIRE_MATCHING_OBJECT( voter( "alice1111111", core_from_string("600.0000")), get_voter_info( "alice1111111" ) );

   //alice can unstake everything (including what was transfered)
   BOOST_REQUIRE_EQUAL( success(), unstake( "alice1111111", "alice1111111", core_from_string("400.0000"), core_from_string("200.0000") ) );
   BOOST_REQUIRE_EQUAL( core_from_string("700.0000"), get_balance( "alice1111111" ) );

   produce_block( fc::hours(3*24-1) );
   produce_blocks(1);
   BOOST_REQUIRE_EQUAL( core_from_string("700.0000"), get_balance( "alice1111111" ) );
   //after 3 days funds should be released
   produce_block( fc::hours(1) );
   produce_blocks(1);
   BOOST_REQUIRE_EQUAL( core_from_string("1300.0000"), get_balance( "alice1111111" ) );

   //stake should be equal to what was staked in constructor, votring power should be 0
   total = get_total_stake("alice1111111");
   BOOST_REQUIRE_EQUAL( core_from_string("10.0000"), total["net_weight"].as<asset>());
   BOOST_REQUIRE_EQUAL( core_from_string("10.0000"), total["cpu_weight"].as<asset>());
   REQUIRE_MATCHING_OBJECT( voter( "alice1111111", core_from_string("0.0000")), get_voter_info( "alice1111111" ) );
} FC_LOG_AND_RETHROW()

BOOST_FIXTURE_TEST_CASE( fail_without_auth, eosio_system_tester ) try {
   issue( "alice1111111", core_from_string("1000.0000"),  config::system_account_name );

   BOOST_REQUIRE_EQUAL( success(), stake( "eosio", "alice1111111", core_from_string("2000.0000"), core_from_string("1000.0000") ) );
   BOOST_REQUIRE_EQUAL( success(), stake( "alice1111111", "bob111111111", core_from_string("10.0000"), core_from_string("10.0000") ) );

   BOOST_REQUIRE_EQUAL( error("missing authority of alice1111111"),
                        push_action( N(alice1111111), N(delegatebw), mvo()
                                    ("from",     "alice1111111")
                                    ("receiver", "bob111111111")
                                    ("stake_net_quantity", core_from_string("10.0000"))
                                    ("stake_cpu_quantity", core_from_string("10.0000"))
                                    ("transfer", 0 )
                                    ,false
                        )
   );

   BOOST_REQUIRE_EQUAL( error("missing authority of alice1111111"),
                        push_action(N(alice1111111), N(undelegatebw), mvo()
                                    ("from",     "alice1111111")
                                    ("receiver", "bob111111111")
                                    ("unstake_net_quantity", core_from_string("200.0000"))
                                    ("unstake_cpu_quantity", core_from_string("100.0000"))
                                    ("transfer", 0 )
                                    ,false
                        )
   );
   //REQUIRE_MATCHING_OBJECT( , get_voter_info( "alice1111111" ) );
} FC_LOG_AND_RETHROW()


BOOST_FIXTURE_TEST_CASE( stake_negative, eosio_system_tester ) try {
   issue( "alice1111111", core_from_string("1000.0000"),  config::system_account_name );

   BOOST_REQUIRE_EQUAL( wasm_assert_msg("must stake a positive amount"),
                        stake( "alice1111111", core_from_string("-0.0001"), core_from_string("0.0000") )
   );

   BOOST_REQUIRE_EQUAL( wasm_assert_msg("must stake a positive amount"),
                        stake( "alice1111111", core_from_string("0.0000"), core_from_string("-0.0001") )
   );

   BOOST_REQUIRE_EQUAL( wasm_assert_msg("must stake a positive amount"),
                        stake( "alice1111111", core_from_string("00.0000"), core_from_string("00.0000") )
   );

   BOOST_REQUIRE_EQUAL( wasm_assert_msg("must stake a positive amount"),
                        stake( "alice1111111", core_from_string("0.0000"), core_from_string("00.0000") )

   );

   BOOST_REQUIRE_EQUAL( true, get_voter_info( "alice1111111" ).is_null() );
} FC_LOG_AND_RETHROW()


BOOST_FIXTURE_TEST_CASE( unstake_negative, eosio_system_tester ) try {
   issue( "alice1111111", core_from_string("1000.0000"),  config::system_account_name );

   BOOST_REQUIRE_EQUAL( success(), stake( "alice1111111", "bob111111111", core_from_string("200.0001"), core_from_string("100.0001") ) );

   auto total = get_total_stake( "bob111111111" );
   BOOST_REQUIRE_EQUAL( core_from_string("210.0001"), total["net_weight"].as<asset>());
   auto vinfo = get_voter_info("alice1111111" );
   wdump((vinfo));
   REQUIRE_MATCHING_OBJECT( voter( "alice1111111", core_from_string("300.0002") ), get_voter_info( "alice1111111" ) );


   BOOST_REQUIRE_EQUAL( wasm_assert_msg("must unstake a positive amount"),
                        unstake( "alice1111111", "bob111111111", core_from_string("-1.0000"), core_from_string("0.0000") )
   );

   BOOST_REQUIRE_EQUAL( wasm_assert_msg("must unstake a positive amount"),
                        unstake( "alice1111111", "bob111111111", core_from_string("0.0000"), core_from_string("-1.0000") )
   );

   //unstake all zeros
   BOOST_REQUIRE_EQUAL( wasm_assert_msg("must unstake a positive amount"),
                        unstake( "alice1111111", "bob111111111", core_from_string("0.0000"), core_from_string("0.0000") )

   );

} FC_LOG_AND_RETHROW()


BOOST_FIXTURE_TEST_CASE( unstake_more_than_at_stake, eosio_system_tester ) try {
   issue( "alice1111111", core_from_string("1000.0000"),  config::system_account_name );
   BOOST_REQUIRE_EQUAL( success(), stake( "alice1111111", core_from_string("200.0000"), core_from_string("100.0000") ) );

   auto total = get_total_stake( "alice1111111" );
   BOOST_REQUIRE_EQUAL( core_from_string("210.0000"), total["net_weight"].as<asset>());
   BOOST_REQUIRE_EQUAL( core_from_string("110.0000"), total["cpu_weight"].as<asset>());

   BOOST_REQUIRE_EQUAL( core_from_string("700.0000"), get_balance( "alice1111111" ) );

   //trying to unstake more net bandwith than at stake

   BOOST_REQUIRE_EQUAL( wasm_assert_msg("insufficient staked net bandwidth"),
                        unstake( "alice1111111", core_from_string("200.0001"), core_from_string("0.0000") )
   );

   //trying to unstake more cpu bandwith than at stake
   BOOST_REQUIRE_EQUAL( wasm_assert_msg("insufficient staked cpu bandwidth"),
                        unstake( "alice1111111", core_from_string("0.0000"), core_from_string("100.0001") )

   );

   //check that nothing has changed
   total = get_total_stake( "alice1111111" );
   BOOST_REQUIRE_EQUAL( core_from_string("210.0000"), total["net_weight"].as<asset>());
   BOOST_REQUIRE_EQUAL( core_from_string("110.0000"), total["cpu_weight"].as<asset>());
   BOOST_REQUIRE_EQUAL( core_from_string("700.0000"), get_balance( "alice1111111" ) );
} FC_LOG_AND_RETHROW()


BOOST_FIXTURE_TEST_CASE( delegate_to_another_user, eosio_system_tester ) try {
   issue( "alice1111111", core_from_string("1000.0000"),  config::system_account_name );

   BOOST_REQUIRE_EQUAL( success(), stake ( "alice1111111", "bob111111111", core_from_string("200.0000"), core_from_string("100.0000") ) );

   auto total = get_total_stake( "bob111111111" );
   BOOST_REQUIRE_EQUAL( core_from_string("210.0000"), total["net_weight"].as<asset>());
   BOOST_REQUIRE_EQUAL( core_from_string("110.0000"), total["cpu_weight"].as<asset>());
   BOOST_REQUIRE_EQUAL( core_from_string("700.0000"), get_balance( "alice1111111" ) );
   //all voting power goes to alice1111111
   REQUIRE_MATCHING_OBJECT( voter( "alice1111111", core_from_string("300.0000") ), get_voter_info( "alice1111111" ) );
   //but not to bob111111111
   BOOST_REQUIRE_EQUAL( true, get_voter_info( "bob111111111" ).is_null() );

   //bob111111111 should not be able to unstake what was staked by alice1111111
<<<<<<< HEAD
   BOOST_REQUIRE_EQUAL( error("condition: assertion failed: insufficient staked cpu bandwidth"),
=======
   BOOST_REQUIRE_EQUAL( wasm_assert_msg("unable to find key"),
>>>>>>> 734804ef
                        unstake( "bob111111111", core_from_string("0.0000"), core_from_string("10.0000") )

   );
   BOOST_REQUIRE_EQUAL( error("condition: assertion failed: insufficient staked net bandwidth"),
                        unstake( "bob111111111", core_from_string("10.0000"),  core_from_string("0.0000") )
   );

   issue( "carol1111111", core_from_string("1000.0000"),  config::system_account_name );
   BOOST_REQUIRE_EQUAL( success(), stake( "carol1111111", "bob111111111", core_from_string("20.0000"), core_from_string("10.0000") ) );
   total = get_total_stake( "bob111111111" );
   BOOST_REQUIRE_EQUAL( core_from_string("230.0000"), total["net_weight"].as<asset>());
   BOOST_REQUIRE_EQUAL( core_from_string("120.0000"), total["cpu_weight"].as<asset>());
   BOOST_REQUIRE_EQUAL( core_from_string("970.0000"), get_balance( "carol1111111" ) );
   REQUIRE_MATCHING_OBJECT( voter( "carol1111111", core_from_string("30.0000") ), get_voter_info( "carol1111111" ) );

   //alice1111111 should not be able to unstake money staked by carol1111111

   BOOST_REQUIRE_EQUAL( wasm_assert_msg("insufficient staked net bandwidth"),
                        unstake( "alice1111111", "bob111111111", core_from_string("2001.0000"), core_from_string("1.0000") )
   );

   BOOST_REQUIRE_EQUAL( wasm_assert_msg("insufficient staked cpu bandwidth"),
                        unstake( "alice1111111", "bob111111111", core_from_string("1.0000"), core_from_string("101.0000") )

   );

   total = get_total_stake( "bob111111111" );
   BOOST_REQUIRE_EQUAL( core_from_string("230.0000"), total["net_weight"].as<asset>());
   BOOST_REQUIRE_EQUAL( core_from_string("120.0000"), total["cpu_weight"].as<asset>());
   //balance should not change after unsuccessfull attempts to unstake
   BOOST_REQUIRE_EQUAL( core_from_string("700.0000"), get_balance( "alice1111111" ) );
   //voting power too
   REQUIRE_MATCHING_OBJECT( voter( "alice1111111", core_from_string("300.0000") ), get_voter_info( "alice1111111" ) );
   REQUIRE_MATCHING_OBJECT( voter( "carol1111111", core_from_string("30.0000") ), get_voter_info( "carol1111111" ) );
   BOOST_REQUIRE_EQUAL( true, get_voter_info( "bob111111111" ).is_null() );
} FC_LOG_AND_RETHROW()


BOOST_FIXTURE_TEST_CASE( stake_unstake_separate, eosio_system_tester ) try {
   issue( "alice1111111", core_from_string("1000.0000"),  config::system_account_name );
   BOOST_REQUIRE_EQUAL( core_from_string("1000.0000"), get_balance( "alice1111111" ) );

   //everything at once
   BOOST_REQUIRE_EQUAL( success(), stake( "alice1111111", core_from_string("10.0000"), core_from_string("20.0000") ) );
   auto total = get_total_stake( "alice1111111" );
   BOOST_REQUIRE_EQUAL( core_from_string("20.0000"), total["net_weight"].as<asset>());
   BOOST_REQUIRE_EQUAL( core_from_string("30.0000"), total["cpu_weight"].as<asset>());

   //cpu
   BOOST_REQUIRE_EQUAL( success(), stake( "alice1111111", core_from_string("100.0000"), core_from_string("0.0000") ) );
   total = get_total_stake( "alice1111111" );
   BOOST_REQUIRE_EQUAL( core_from_string("120.0000"), total["net_weight"].as<asset>());
   BOOST_REQUIRE_EQUAL( core_from_string("30.0000"), total["cpu_weight"].as<asset>());

   //net
   BOOST_REQUIRE_EQUAL( success(), stake( "alice1111111", core_from_string("0.0000"), core_from_string("200.0000") ) );
   total = get_total_stake( "alice1111111" );
   BOOST_REQUIRE_EQUAL( core_from_string("120.0000"), total["net_weight"].as<asset>());
   BOOST_REQUIRE_EQUAL( core_from_string("230.0000"), total["cpu_weight"].as<asset>());

   //unstake cpu
   BOOST_REQUIRE_EQUAL( success(), unstake( "alice1111111", core_from_string("100.0000"), core_from_string("0.0000") ) );
   total = get_total_stake( "alice1111111" );
   BOOST_REQUIRE_EQUAL( core_from_string("20.0000"), total["net_weight"].as<asset>());
   BOOST_REQUIRE_EQUAL( core_from_string("230.0000"), total["cpu_weight"].as<asset>());

   //unstake net
   BOOST_REQUIRE_EQUAL( success(), unstake( "alice1111111", core_from_string("0.0000"), core_from_string("200.0000") ) );
   total = get_total_stake( "alice1111111" );
   BOOST_REQUIRE_EQUAL( core_from_string("20.0000"), total["net_weight"].as<asset>());
   BOOST_REQUIRE_EQUAL( core_from_string("30.0000"), total["cpu_weight"].as<asset>());
} FC_LOG_AND_RETHROW()


BOOST_FIXTURE_TEST_CASE( adding_stake_partial_unstake, eosio_system_tester ) try {
   issue( "alice1111111", core_from_string("1000.0000"),  config::system_account_name );
   BOOST_REQUIRE_EQUAL( success(), stake( "alice1111111", "bob111111111", core_from_string("200.0000"), core_from_string("100.0000") ) );

   REQUIRE_MATCHING_OBJECT( voter( "alice1111111", core_from_string("300.0000") ), get_voter_info( "alice1111111" ) );

   BOOST_REQUIRE_EQUAL( success(), stake( "alice1111111", "bob111111111", core_from_string("100.0000"), core_from_string("50.0000") ) );

   auto total = get_total_stake( "bob111111111" );
   BOOST_REQUIRE_EQUAL( core_from_string("310.0000"), total["net_weight"].as<asset>());
   BOOST_REQUIRE_EQUAL( core_from_string("160.0000"), total["cpu_weight"].as<asset>());
   REQUIRE_MATCHING_OBJECT( voter( "alice1111111", core_from_string("450.0000") ), get_voter_info( "alice1111111" ) );
   BOOST_REQUIRE_EQUAL( core_from_string("550.0000"), get_balance( "alice1111111" ) );

   //unstake a share
   BOOST_REQUIRE_EQUAL( success(), unstake( "alice1111111", "bob111111111", core_from_string("150.0000"), core_from_string("75.0000") ) );

   total = get_total_stake( "bob111111111" );
   BOOST_REQUIRE_EQUAL( core_from_string("160.0000"), total["net_weight"].as<asset>());
   BOOST_REQUIRE_EQUAL( core_from_string("85.0000"), total["cpu_weight"].as<asset>());
   REQUIRE_MATCHING_OBJECT( voter( "alice1111111", core_from_string("225.0000") ), get_voter_info( "alice1111111" ) );

   //unstake more
   BOOST_REQUIRE_EQUAL( success(), unstake( "alice1111111", "bob111111111", core_from_string("50.0000"), core_from_string("25.0000") ) );
   total = get_total_stake( "bob111111111" );
   BOOST_REQUIRE_EQUAL( core_from_string("110.0000"), total["net_weight"].as<asset>());
   BOOST_REQUIRE_EQUAL( core_from_string("60.0000"), total["cpu_weight"].as<asset>());
   REQUIRE_MATCHING_OBJECT( voter( "alice1111111", core_from_string("150.0000") ), get_voter_info( "alice1111111" ) );

   //combined amount should be available only in 3 days
   produce_block( fc::days(2) );
   produce_blocks(1);
   BOOST_REQUIRE_EQUAL( core_from_string("550.0000"), get_balance( "alice1111111" ) );
   produce_block( fc::days(1) );
   produce_blocks(1);
   BOOST_REQUIRE_EQUAL( core_from_string("850.0000"), get_balance( "alice1111111" ) );

} FC_LOG_AND_RETHROW()


// Tests for voting
BOOST_FIXTURE_TEST_CASE( producer_register_unregister, eosio_system_tester ) try {
   issue( "alice1111111", core_from_string("1000.0000"),  config::system_account_name );

   fc::variant params = producer_parameters_example(1);
   auto key =  fc::crypto::public_key( std::string("EOS6MRyAjQq8ud7hVNYcfnVPJqcVpscN5So8BhtHuGYqET5GDW5CV") );
   BOOST_REQUIRE_EQUAL( success(), push_action(N(alice1111111), N(regproducer), mvo()
                                               ("producer",  "alice1111111")
                                               ("producer_key", key )
                                               ("url", "http://block.one")
                                               ("location", "0")
                        )
   );

   auto info = get_producer_info( "alice1111111" );
   BOOST_REQUIRE_EQUAL( "alice1111111", info["owner"].as_string() );
   BOOST_REQUIRE_EQUAL( 0, info["total_votes"].as_double() );
   BOOST_REQUIRE_EQUAL( "http://block.one", info["url"].as_string() );

   //call regproducer again to change parameters
   fc::variant params2 = producer_parameters_example(2);

   info = get_producer_info( "alice1111111" );
   BOOST_REQUIRE_EQUAL( "alice1111111", info["owner"].as_string() );
   BOOST_REQUIRE_EQUAL( 0, info["total_votes"].as_double() );
   BOOST_REQUIRE_EQUAL( "http://block.one", info["url"].as_string() );

   //unregister producer
   BOOST_REQUIRE_EQUAL( success(), push_action(N(alice1111111), N(unregprod), mvo()
                                               ("producer",  "alice1111111")
                        )
   );
   info = get_producer_info( "alice1111111" );
   //key should be empty
   wdump((info));
   BOOST_REQUIRE_EQUAL( fc::crypto::public_key(), fc::crypto::public_key(info["producer_key"].as_string()) );
   //everything else should stay the same
   BOOST_REQUIRE_EQUAL( "alice1111111", info["owner"].as_string() );
   BOOST_REQUIRE_EQUAL( 0, info["total_votes"].as_double() );
   BOOST_REQUIRE_EQUAL( "http://block.one", info["url"].as_string() );

   //unregister bob111111111 who is not a producer
   BOOST_REQUIRE_EQUAL( wasm_assert_msg( "producer not found" ),
                        push_action( N(bob111111111), N(unregprod), mvo()
                                     ("producer",  "bob111111111")
                        )
   );

} FC_LOG_AND_RETHROW()


BOOST_FIXTURE_TEST_CASE( vote_for_producer, eosio_system_tester, * boost::unit_test::tolerance(1e+5) ) try {
   issue( "alice1111111", core_from_string("1000.0000"),  config::system_account_name );
   fc::variant params = producer_parameters_example(1);
   BOOST_REQUIRE_EQUAL( success(), push_action( N(alice1111111), N(regproducer), mvo()
                                               ("producer",  "alice1111111")
                                               ("producer_key", get_public_key( N(alice1111111), "active") )
                                               ("url", "http://block.one")
                                               ("location", 0 )
                        )
   );
   auto prod = get_producer_info( "alice1111111" );
   BOOST_REQUIRE_EQUAL( "alice1111111", prod["owner"].as_string() );
   BOOST_REQUIRE_EQUAL( 0, prod["total_votes"].as_double() );
   BOOST_REQUIRE_EQUAL( "http://block.one", prod["url"].as_string() );

   issue( "bob111111111", core_from_string("2000.0000"),  config::system_account_name );
   issue( "carol1111111", core_from_string("3000.0000"),  config::system_account_name );

   //bob111111111 makes stake
   BOOST_REQUIRE_EQUAL( success(), stake( "bob111111111", core_from_string("11.0000"), core_from_string("0.1111") ) );
   BOOST_REQUIRE_EQUAL( core_from_string("1988.8889"), get_balance( "bob111111111" ) );
   REQUIRE_MATCHING_OBJECT( voter( "bob111111111", core_from_string("11.1111") ), get_voter_info( "bob111111111" ) );

   //bob111111111 votes for alice1111111
   BOOST_REQUIRE_EQUAL( success(), push_action(N(bob111111111), N(voteproducer), mvo()
                                               ("voter",  "bob111111111")
                                               ("proxy", name(0).to_string() )
                                               ("producers", vector<account_name>{ N(alice1111111) } )
                        )
   );

   //check that producer parameters stay the same after voting
   prod = get_producer_info( "alice1111111" );
   BOOST_TEST_REQUIRE( stake2votes(core_from_string("11.1111")) == prod["total_votes"].as_double() );
   BOOST_REQUIRE_EQUAL( "alice1111111", prod["owner"].as_string() );
   BOOST_REQUIRE_EQUAL( "http://block.one", prod["url"].as_string() );

   //carol1111111 makes stake
   BOOST_REQUIRE_EQUAL( success(), stake( "carol1111111", core_from_string("22.0000"), core_from_string("0.2222") ) );
   REQUIRE_MATCHING_OBJECT( voter( "carol1111111", core_from_string("22.2222") ), get_voter_info( "carol1111111" ) );
   BOOST_REQUIRE_EQUAL( core_from_string("2977.7778"), get_balance( "carol1111111" ) );
   //carol1111111 votes for alice1111111
   BOOST_REQUIRE_EQUAL( success(), push_action(N(carol1111111), N(voteproducer), mvo()
                                               ("voter",  "carol1111111")
                                               ("proxy", name(0).to_string() )
                                               ("producers", vector<account_name>{ N(alice1111111) } )
                        )
   );
   //new stake votes be added to alice1111111's total_votes
   prod = get_producer_info( "alice1111111" );
   BOOST_TEST_REQUIRE( stake2votes(core_from_string("33.3333")) == prod["total_votes"].as_double() );

   //bob111111111 increases his stake
   BOOST_REQUIRE_EQUAL( success(), stake( "bob111111111", core_from_string("55.0000"), core_from_string("0.5555") ) );
   //should increase alice1111111's total_votes
   prod = get_producer_info( "alice1111111" );
   BOOST_TEST_REQUIRE( stake2votes(core_from_string("88.8888")) == prod["total_votes"].as_double() );

   //carol1111111 unstakes part of the stake
   BOOST_REQUIRE_EQUAL( success(), unstake( "carol1111111", core_from_string("2.0000"), core_from_string("0.0002")/*"2.0000 EOS", "0.0002 EOS"*/ ) );

   //should decrease alice1111111's total_votes
   prod = get_producer_info( "alice1111111" );
   wdump((prod));
   BOOST_TEST_REQUIRE( stake2votes(core_from_string("86.8886")) == prod["total_votes"].as_double() );

   //bob111111111 revokes his vote
   BOOST_REQUIRE_EQUAL( success(), push_action( N(bob111111111), N(voteproducer), mvo()
                                               ("voter",  "bob111111111")
                                               ("proxy", name(0).to_string() )
                                               ("producers", vector<account_name>() )
                        )
   );
   //should decrease alice1111111's total_votes
   prod = get_producer_info( "alice1111111" );
   BOOST_TEST_REQUIRE( stake2votes(core_from_string("20.2220")) == prod["total_votes"].as_double() );
   //but eos should still be at stake
   BOOST_REQUIRE_EQUAL( core_from_string("1933.3334"), get_balance( "bob111111111" ) );

   //carol1111111 unstakes rest of eos
   BOOST_REQUIRE_EQUAL( success(), unstake( "carol1111111", core_from_string("20.0000"), core_from_string("0.2220") ) );
   //should decrease alice1111111's total_votes to zero
   prod = get_producer_info( "alice1111111" );
   BOOST_TEST_REQUIRE( 0.0 == prod["total_votes"].as_double() );

   //carol1111111 should receive funds in 3 days
   produce_block( fc::days(3) );
   produce_block();
   BOOST_REQUIRE_EQUAL( core_from_string("3000.0000"), get_balance( "carol1111111" ) );

} FC_LOG_AND_RETHROW()


BOOST_FIXTURE_TEST_CASE( unregistered_producer_voting, eosio_system_tester, * boost::unit_test::tolerance(1e+5) ) try {
   issue( "bob111111111", core_from_string("2000.0000"),  config::system_account_name );
   BOOST_REQUIRE_EQUAL( success(), stake( "bob111111111", core_from_string("13.0000"), core_from_string("0.5791") ) );
   REQUIRE_MATCHING_OBJECT( voter( "bob111111111", core_from_string("13.5791") ), get_voter_info( "bob111111111" ) );

   //bob111111111 should not be able to vote for alice1111111 who is not a producer
   BOOST_REQUIRE_EQUAL( wasm_assert_msg( "producer is not registered" ),
                        push_action( N(bob111111111), N(voteproducer), mvo()
                                    ("voter",  "bob111111111")
                                    ("proxy", name(0).to_string() )
                                    ("producers", vector<account_name>{ N(alice1111111) } )
                        )
   );

   //alice1111111 registers as a producer
   issue( "alice1111111", core_from_string("1000.0000"),  config::system_account_name );
   fc::variant params = producer_parameters_example(1);
   BOOST_REQUIRE_EQUAL( success(), push_action( N(alice1111111), N(regproducer), mvo()
                                               ("producer",  "alice1111111")
                                               ("producer_key", get_public_key( N(alice1111111), "active") )
                                               ("url", "")
                                               ("location", 0)
                        )
   );
   //and then unregisters
   BOOST_REQUIRE_EQUAL( success(), push_action( N(alice1111111), N(unregprod), mvo()
                                               ("producer",  "alice1111111")
                        )
   );
   //key should be empty
   auto prod = get_producer_info( "alice1111111" );
   BOOST_REQUIRE_EQUAL( fc::crypto::public_key(), fc::crypto::public_key(prod["producer_key"].as_string()) );

   //bob111111111 should not be able to vote for alice1111111 who is an unregistered producer
   BOOST_REQUIRE_EQUAL( wasm_assert_msg( "producer is not currently registered" ),
                        push_action( N(bob111111111), N(voteproducer), mvo()
                                    ("voter",  "bob111111111")
                                    ("proxy", name(0).to_string() )
                                    ("producers", vector<account_name>{ N(alice1111111) } )
                        )
   );

} FC_LOG_AND_RETHROW()


BOOST_FIXTURE_TEST_CASE( more_than_30_producer_voting, eosio_system_tester ) try {
   issue( "bob111111111", core_from_string("2000.0000"),  config::system_account_name );
   BOOST_REQUIRE_EQUAL( success(), stake( "bob111111111", core_from_string("13.0000"), core_from_string("0.5791") ) );
   REQUIRE_MATCHING_OBJECT( voter( "bob111111111", core_from_string("13.5791") ), get_voter_info( "bob111111111" ) );

   //bob111111111 should not be able to vote for alice1111111 who is not a producer
   BOOST_REQUIRE_EQUAL( wasm_assert_msg( "attempt to vote for too many producers" ),
                        push_action( N(bob111111111), N(voteproducer), mvo()
                                     ("voter",  "bob111111111")
                                     ("proxy", name(0).to_string() )
                                     ("producers", vector<account_name>(31, N(alice1111111)) )
                        )
   );

} FC_LOG_AND_RETHROW()


BOOST_FIXTURE_TEST_CASE( vote_same_producer_30_times, eosio_system_tester ) try {
   issue( "bob111111111", core_from_string("2000.0000"),  config::system_account_name );
   BOOST_REQUIRE_EQUAL( success(), stake( "bob111111111", core_from_string("50.0000"), core_from_string("50.0000") ) );
   REQUIRE_MATCHING_OBJECT( voter( "bob111111111", core_from_string("100.0000") ), get_voter_info( "bob111111111" ) );

   //alice1111111 becomes a producer
   issue( "alice1111111", core_from_string("1000.0000"),  config::system_account_name );
   fc::variant params = producer_parameters_example(1);
   BOOST_REQUIRE_EQUAL( success(), push_action( N(alice1111111), N(regproducer), mvo()
                                               ("producer",  "alice1111111")
                                               ("producer_key", get_public_key(N(alice1111111), "active") )
                                               ("url", "")
                                               ("location", 0)
                        )
   );

   //bob111111111 should not be able to vote for alice1111111 who is not a producer
   BOOST_REQUIRE_EQUAL( wasm_assert_msg( "producer votes must be unique and sorted" ),
                        push_action( N(bob111111111), N(voteproducer), mvo()
                                     ("voter",  "bob111111111")
                                     ("proxy", name(0).to_string() )
                                     ("producers", vector<account_name>(30, N(alice1111111)) )
                        )
   );

   auto prod = get_producer_info( "alice1111111" );
   BOOST_TEST_REQUIRE( 0 == prod["total_votes"].as_double() );

} FC_LOG_AND_RETHROW()


BOOST_FIXTURE_TEST_CASE( producer_keep_votes, eosio_system_tester, * boost::unit_test::tolerance(1e+5) ) try {
   issue( "alice1111111", core_from_string("1000.0000"),  config::system_account_name );
   fc::variant params = producer_parameters_example(1);
   vector<char> key = fc::raw::pack( get_public_key( N(alice1111111), "active" ) );
   BOOST_REQUIRE_EQUAL( success(), push_action( N(alice1111111), N(regproducer), mvo()
                                               ("producer",  "alice1111111")
                                               ("producer_key", get_public_key( N(alice1111111), "active") )
                                               ("url", "")
                                               ("location", 0)
                        )
   );

   //bob111111111 makes stake
   issue( "bob111111111", core_from_string("2000.0000"),  config::system_account_name );
   BOOST_REQUIRE_EQUAL( success(), stake( "bob111111111", core_from_string("13.0000"), core_from_string("0.5791") ) );
   REQUIRE_MATCHING_OBJECT( voter( "bob111111111", core_from_string("13.5791") ), get_voter_info( "bob111111111" ) );

   //bob111111111 votes for alice1111111
   BOOST_REQUIRE_EQUAL( success(), push_action(N(bob111111111), N(voteproducer), mvo()
                                               ("voter",  "bob111111111")
                                               ("proxy", name(0).to_string() )
                                               ("producers", vector<account_name>{ N(alice1111111) } )
                        )
   );

   auto prod = get_producer_info( "alice1111111" );
   BOOST_TEST_REQUIRE( stake2votes(core_from_string("13.5791")) == prod["total_votes"].as_double() );

   //unregister producer
   BOOST_REQUIRE_EQUAL( success(), push_action(N(alice1111111), N(unregprod), mvo()
                                               ("producer",  "alice1111111")
                        )
   );
   prod = get_producer_info( "alice1111111" );
   //key should be empty
   BOOST_REQUIRE_EQUAL( fc::crypto::public_key(), fc::crypto::public_key(prod["producer_key"].as_string()) );
   //check parameters just in case
   //REQUIRE_MATCHING_OBJECT( params, prod["prefs"]);
   //votes should stay the same
   BOOST_TEST_REQUIRE( stake2votes(core_from_string("13.5791")), prod["total_votes"].as_double() );

   //regtister the same producer again
   params = producer_parameters_example(2);
   BOOST_REQUIRE_EQUAL( success(), push_action( N(alice1111111), N(regproducer), mvo()
                                               ("producer",  "alice1111111")
                                               ("producer_key", get_public_key( N(alice1111111), "active") )
                                               ("url", "")
                                               ("location", 0)
                        )
   );
   prod = get_producer_info( "alice1111111" );
   //votes should stay the same
   BOOST_TEST_REQUIRE( stake2votes(core_from_string("13.5791")), prod["total_votes"].as_double() );

   //change parameters
   params = producer_parameters_example(3);
   BOOST_REQUIRE_EQUAL( success(), push_action( N(alice1111111), N(regproducer), mvo()
                                               ("producer",  "alice1111111")
                                               ("producer_key", get_public_key( N(alice1111111), "active") )
                                               ("url","")
                                               ("location", 0)
                        )
   );
   prod = get_producer_info( "alice1111111" );
   //votes should stay the same
   BOOST_TEST_REQUIRE( stake2votes(core_from_string("13.5791")), prod["total_votes"].as_double() );
   //check parameters just in case
   //REQUIRE_MATCHING_OBJECT( params, prod["prefs"]);

} FC_LOG_AND_RETHROW()


BOOST_FIXTURE_TEST_CASE( vote_for_two_producers, eosio_system_tester, * boost::unit_test::tolerance(1e+5) ) try {
   //alice1111111 becomes a producer
   fc::variant params = producer_parameters_example(1);
   auto key = get_public_key( N(alice1111111), "active" );
   BOOST_REQUIRE_EQUAL( success(), push_action( N(alice1111111), N(regproducer), mvo()
                                               ("producer",  "alice1111111")
                                               ("producer_key", get_public_key( N(alice1111111), "active") )
                                               ("url","")
                                               ("location", 0)
                        )
   );
   //bob111111111 becomes a producer
   params = producer_parameters_example(2);
   key = get_public_key( N(bob111111111), "active" );
   BOOST_REQUIRE_EQUAL( success(), push_action( N(bob111111111), N(regproducer), mvo()
                                               ("producer",  "bob111111111")
                                               ("producer_key", get_public_key( N(alice1111111), "active") )
                                               ("url","")
                                               ("location", 0)
                        )
   );

   //carol1111111 votes for alice1111111 and bob111111111
   issue( "carol1111111", core_from_string("1000.0000"),  config::system_account_name );
   BOOST_REQUIRE_EQUAL( success(), stake( "carol1111111", core_from_string("15.0005"), core_from_string("5.0000") ) );
   BOOST_REQUIRE_EQUAL( success(), push_action(N(carol1111111), N(voteproducer), mvo()
                                               ("voter",  "carol1111111")
                                               ("proxy", name(0).to_string() )
                                               ("producers", vector<account_name>{ N(alice1111111), N(bob111111111) } )
                        )
   );

   auto alice_info = get_producer_info( "alice1111111" );
   BOOST_TEST_REQUIRE( stake2votes(core_from_string("20.0005")) == alice_info["total_votes"].as_double() );
   auto bob_info = get_producer_info( "bob111111111" );
   BOOST_TEST_REQUIRE( stake2votes(core_from_string("20.0005")) == bob_info["total_votes"].as_double() );

   //carol1111111 votes for alice1111111 (but revokes vote for bob111111111)
   BOOST_REQUIRE_EQUAL( success(), push_action(N(carol1111111), N(voteproducer), mvo()
                                               ("voter",  "carol1111111")
                                               ("proxy", name(0).to_string() )
                                               ("producers", vector<account_name>{ N(alice1111111) } )
                        )
   );

   alice_info = get_producer_info( "alice1111111" );
   BOOST_TEST_REQUIRE( stake2votes(core_from_string("20.0005")) == alice_info["total_votes"].as_double() );
   bob_info = get_producer_info( "bob111111111" );
   BOOST_TEST_REQUIRE( 0 == bob_info["total_votes"].as_double() );

   //alice1111111 votes for herself and bob111111111
   issue( "alice1111111", core_from_string("2.0000"),  config::system_account_name );
   BOOST_REQUIRE_EQUAL( success(), stake( "alice1111111", core_from_string("1.0000"), core_from_string("1.0000") ) );
   BOOST_REQUIRE_EQUAL( success(), push_action(N(alice1111111), N(voteproducer), mvo()
                                               ("voter",  "alice1111111")
                                               ("proxy", name(0).to_string() )
                                               ("producers", vector<account_name>{ N(alice1111111), N(bob111111111) } )
                        )
   );

   alice_info = get_producer_info( "alice1111111" );
   BOOST_TEST_REQUIRE( stake2votes(core_from_string("22.0005")) == alice_info["total_votes"].as_double() );

   bob_info = get_producer_info( "bob111111111" );
   BOOST_TEST_REQUIRE( stake2votes(core_from_string("2.0000")) == bob_info["total_votes"].as_double() );

} FC_LOG_AND_RETHROW()


BOOST_FIXTURE_TEST_CASE( proxy_register_unregister_keeps_stake, eosio_system_tester ) try {
   //register proxy by first action for this user ever
   BOOST_REQUIRE_EQUAL( success(), push_action(N(alice1111111), N(regproxy), mvo()
                                               ("proxy",  "alice1111111")
                                               ("isproxy", true )
                        )
   );
   REQUIRE_MATCHING_OBJECT( proxy( "alice1111111" ), get_voter_info( "alice1111111" ) );

   //unregister proxy
   BOOST_REQUIRE_EQUAL( success(), push_action(N(alice1111111), N(regproxy), mvo()
                                               ("proxy",  "alice1111111")
                                               ("isproxy", false)
                        )
   );
   REQUIRE_MATCHING_OBJECT( voter( "alice1111111" ), get_voter_info( "alice1111111" ) );

   //stake and then register as a proxy
   issue( "bob111111111", core_from_string("1000.0000"),  config::system_account_name );
   BOOST_REQUIRE_EQUAL( success(), stake( "bob111111111", core_from_string("200.0002"), core_from_string("100.0001") ) );
   BOOST_REQUIRE_EQUAL( success(), push_action( N(bob111111111), N(regproxy), mvo()
                                               ("proxy",  "bob111111111")
                                               ("isproxy", true)
                        )
   );
   REQUIRE_MATCHING_OBJECT( proxy( "bob111111111" )( "staked", 3000003 ), get_voter_info( "bob111111111" ) );
   //unrgister and check that stake is still in place
   BOOST_REQUIRE_EQUAL( success(), push_action( N(bob111111111), N(regproxy), mvo()
                                               ("proxy",  "bob111111111")
                                               ("isproxy", false)
                        )
   );
   REQUIRE_MATCHING_OBJECT( voter( "bob111111111", core_from_string("300.0003") ), get_voter_info( "bob111111111" ) );

   //register as a proxy and then stake
   BOOST_REQUIRE_EQUAL( success(), push_action( N(carol1111111), N(regproxy), mvo()
                                               ("proxy",  "carol1111111")
                                               ("isproxy", true)
                        )
   );
   issue( "carol1111111", core_from_string("1000.0000"),  config::system_account_name );
   BOOST_REQUIRE_EQUAL( success(), stake( "carol1111111", core_from_string("246.0002"), core_from_string("531.0001") ) );
   //check that both proxy flag and stake a correct
   REQUIRE_MATCHING_OBJECT( proxy( "carol1111111" )( "staked", 7770003 ), get_voter_info( "carol1111111" ) );

   //unregister
   BOOST_REQUIRE_EQUAL( success(), push_action( N(carol1111111), N(regproxy), mvo()
                                                ("proxy",  "carol1111111")
                                                ("isproxy", false)
                        )
   );
   REQUIRE_MATCHING_OBJECT( voter( "carol1111111", core_from_string("777.0003") ), get_voter_info( "carol1111111" ) );

} FC_LOG_AND_RETHROW()


BOOST_FIXTURE_TEST_CASE( proxy_stake_unstake_keeps_proxy_flag, eosio_system_tester ) try {
   BOOST_REQUIRE_EQUAL( success(), push_action( N(alice1111111), N(regproxy), mvo()
                                               ("proxy",  "alice1111111")
                                               ("isproxy", true)
                        )
   );
   issue( "alice1111111", core_from_string("1000.0000"),  config::system_account_name );
   REQUIRE_MATCHING_OBJECT( proxy( "alice1111111" ), get_voter_info( "alice1111111" ) );

   //stake
   BOOST_REQUIRE_EQUAL( success(), stake( "alice1111111", core_from_string("100.0000"), core_from_string("50.0000") ) );
   //check that account is still a proxy
   REQUIRE_MATCHING_OBJECT( proxy( "alice1111111" )( "staked", 1500000 ), get_voter_info( "alice1111111" ) );

   //stake more
   BOOST_REQUIRE_EQUAL( success(), stake( "alice1111111", core_from_string("30.0000"), core_from_string("20.0000") ) );
   //check that account is still a proxy
   REQUIRE_MATCHING_OBJECT( proxy( "alice1111111" )("staked", 2000000 ), get_voter_info( "alice1111111" ) );

   //unstake more
   BOOST_REQUIRE_EQUAL( success(), unstake( "alice1111111", core_from_string("65.0000"), core_from_string("35.0000") ) );
   REQUIRE_MATCHING_OBJECT( proxy( "alice1111111" )("staked", 1000000 ), get_voter_info( "alice1111111" ) );

   //unstake the rest
   BOOST_REQUIRE_EQUAL( success(), unstake( "alice1111111", core_from_string("65.0000"), core_from_string("35.0000") ) );
   REQUIRE_MATCHING_OBJECT( proxy( "alice1111111" )( "staked", 0 ), get_voter_info( "alice1111111" ) );

} FC_LOG_AND_RETHROW()


BOOST_FIXTURE_TEST_CASE( proxy_actions_affect_producers, eosio_system_tester, * boost::unit_test::tolerance(1e+5) ) try {
   create_accounts_with_resources( {  N(defproducer1), N(defproducer2), N(defproducer3) } );
   BOOST_REQUIRE_EQUAL( success(), regproducer( "defproducer1", 1) );
   BOOST_REQUIRE_EQUAL( success(), regproducer( "defproducer2", 2) );
   BOOST_REQUIRE_EQUAL( success(), regproducer( "defproducer3", 3) );

   //register as a proxy
   BOOST_REQUIRE_EQUAL( success(), push_action( N(alice1111111), N(regproxy), mvo()
                                                ("proxy",  "alice1111111")
                                                ("isproxy", true)
                        )
   );

   //accumulate proxied votes
   issue( "bob111111111", core_from_string("1000.0000"),  config::system_account_name );
   BOOST_REQUIRE_EQUAL( success(), stake( "bob111111111", core_from_string("100.0002"), core_from_string("50.0001") ) );
   BOOST_REQUIRE_EQUAL( success(), push_action(N(bob111111111), N(voteproducer), mvo()
                                               ("voter",  "bob111111111")
                                               ("proxy", "alice1111111" )
                                               ("producers", vector<account_name>() )
                        )
   );
   REQUIRE_MATCHING_OBJECT( proxy( "alice1111111" )( "proxied_vote_weight", stake2votes(core_from_string("150.0003")) ), get_voter_info( "alice1111111" ) );

   //vote for producers
   BOOST_REQUIRE_EQUAL( success(), push_action(N(alice1111111), N(voteproducer), mvo()
                                               ("voter",  "alice1111111")
                                               ("proxy", name(0).to_string() )
                                               ("producers", vector<account_name>{ N(defproducer1), N(defproducer2) } )
                        )
   );
   BOOST_TEST_REQUIRE( stake2votes(core_from_string("150.0003")) == get_producer_info( "defproducer1" )["total_votes"].as_double() );
   BOOST_TEST_REQUIRE( stake2votes(core_from_string("150.0003")) == get_producer_info( "defproducer2" )["total_votes"].as_double() );
   BOOST_TEST_REQUIRE( 0 == get_producer_info( "defproducer3" )["total_votes"].as_double() );

   //vote for another producers
   BOOST_REQUIRE_EQUAL( success(), push_action(N(alice1111111), N(voteproducer), mvo()
                                               ("voter",  "alice1111111")
                                               ("proxy", name(0).to_string() )
                                               ("producers", vector<account_name>{ N(defproducer1), N(defproducer3) } )
                        )
   );
   BOOST_TEST_REQUIRE( stake2votes(core_from_string("150.0003")) == get_producer_info( "defproducer1" )["total_votes"].as_double() );
   BOOST_REQUIRE_EQUAL( 0, get_producer_info( "defproducer2" )["total_votes"].as_double() );
   BOOST_TEST_REQUIRE( stake2votes(core_from_string("150.0003")) == get_producer_info( "defproducer3" )["total_votes"].as_double() );

   //unregister proxy
   BOOST_REQUIRE_EQUAL( success(), push_action( N(alice1111111), N(regproxy), mvo()
                                                ("proxy",  "alice1111111")
                                                ("isproxy", false)
                        )
   );
   //REQUIRE_MATCHING_OBJECT( voter( "alice1111111" )( "proxied_vote_weight", stake2votes(core_from_string("150.0003")) ), get_voter_info( "alice1111111" ) );
   BOOST_REQUIRE_EQUAL( 0, get_producer_info( "defproducer1" )["total_votes"].as_double() );
   BOOST_REQUIRE_EQUAL( 0, get_producer_info( "defproducer2" )["total_votes"].as_double() );
   BOOST_REQUIRE_EQUAL( 0, get_producer_info( "defproducer3" )["total_votes"].as_double() );

   //register proxy again
   BOOST_REQUIRE_EQUAL( success(), push_action( N(alice1111111), N(regproxy), mvo()
                                                ("proxy",  "alice1111111")
                                                ("isproxy", true)
                        )
   );
   BOOST_TEST_REQUIRE( stake2votes(core_from_string("150.0003")) == get_producer_info( "defproducer1" )["total_votes"].as_double() );
   BOOST_REQUIRE_EQUAL( 0, get_producer_info( "defproducer2" )["total_votes"].as_double() );
   BOOST_TEST_REQUIRE( stake2votes(core_from_string("150.0003")) == get_producer_info( "defproducer3" )["total_votes"].as_double() );

   //stake increase by proxy itself affects producers
   issue( "alice1111111", core_from_string("1000.0000"),  config::system_account_name );
   BOOST_REQUIRE_EQUAL( success(), stake( "alice1111111", core_from_string("30.0001"), core_from_string("20.0001") ) );
   BOOST_REQUIRE_EQUAL( stake2votes(core_from_string("200.0005")), get_producer_info( "defproducer1" )["total_votes"].as_double() );
   BOOST_REQUIRE_EQUAL( 0, get_producer_info( "defproducer2" )["total_votes"].as_double() );
   BOOST_REQUIRE_EQUAL( stake2votes(core_from_string("200.0005")), get_producer_info( "defproducer3" )["total_votes"].as_double() );

   //stake decrease by proxy itself affects producers
   BOOST_REQUIRE_EQUAL( success(), unstake( "alice1111111", core_from_string("10.0001"), core_from_string("10.0001") ) );
   BOOST_TEST_REQUIRE( stake2votes(core_from_string("180.0003")) == get_producer_info( "defproducer1" )["total_votes"].as_double() );
   BOOST_REQUIRE_EQUAL( 0, get_producer_info( "defproducer2" )["total_votes"].as_double() );
   BOOST_TEST_REQUIRE( stake2votes(core_from_string("180.0003")) == get_producer_info( "defproducer3" )["total_votes"].as_double() );

} FC_LOG_AND_RETHROW()

BOOST_FIXTURE_TEST_CASE(producer_pay, eosio_system_tester, * boost::unit_test::tolerance(1e-10)) try {

   const double continuous_rate = 4.879 / 100.;
   const double usecs_per_year  = 52 * 7 * 24 * 3600 * 1000000ll;
   const double secs_per_year   = 52 * 7 * 24 * 3600;


   const asset large_asset = core_from_string("80.0000");
   create_account_with_resources( N(defproducera), config::system_account_name, core_from_string("1.0000"), false, large_asset, large_asset );
   create_account_with_resources( N(defproducerb), config::system_account_name, core_from_string("1.0000"), false, large_asset, large_asset );
   create_account_with_resources( N(defproducerc), config::system_account_name, core_from_string("1.0000"), false, large_asset, large_asset );

   create_account_with_resources( N(producvotera), config::system_account_name, core_from_string("1.0000"), false, large_asset, large_asset );
   create_account_with_resources( N(producvoterb), config::system_account_name, core_from_string("1.0000"), false, large_asset, large_asset );

   BOOST_REQUIRE_EQUAL(success(), regproducer(N(defproducera)));
   auto prod = get_producer_info( N(defproducera) );
   BOOST_REQUIRE_EQUAL("defproducera", prod["owner"].as_string());
   BOOST_REQUIRE_EQUAL(0, prod["total_votes"].as_double());

   transfer( config::system_account_name, "producvotera", core_from_string("400000000.0000"), config::system_account_name);
   BOOST_REQUIRE_EQUAL(success(), stake("producvotera", core_from_string("100000000.0000"), core_from_string("100000000.0000")));

   BOOST_REQUIRE_EQUAL(success(), push_action(N(producvotera), N(voteproducer), mvo()
                                              ("voter",  "producvotera")
                                              ("proxy", name(0).to_string())
                                              ("producers", vector<account_name>{ N(defproducera) })
                                              )
                       );

   // defproducera is the only active producer
   // produce enough blocks so new schedule kicks in and defproducera produces some blocks
   {
      produce_blocks(50);

      const auto     initial_global_state      = get_global_state();
      const uint64_t initial_claim_time        = initial_global_state["last_pervote_bucket_fill"].as_uint64();
      const int64_t  initial_pervote_bucket    = initial_global_state["pervote_bucket"].as<int64_t>();
      const int64_t  initial_perblock_bucket   = initial_global_state["perblock_bucket"].as<int64_t>();
      const int64_t  initial_savings           = initial_global_state["savings"].as<int64_t>();
      const uint32_t initial_tot_unpaid_blocks = initial_global_state["total_unpaid_blocks"].as<uint32_t>();

      prod = get_producer_info("defproducera");
      const uint32_t unpaid_blocks = prod["unpaid_blocks"].as<uint32_t>();
      BOOST_REQUIRE(1 < unpaid_blocks);
      BOOST_REQUIRE_EQUAL(0, prod["last_claim_time"].as<uint64_t>());

      BOOST_REQUIRE_EQUAL(initial_tot_unpaid_blocks, unpaid_blocks);

      const asset initial_supply  = get_token_supply();
      const asset initial_balance = get_balance(N(defproducera));

      BOOST_REQUIRE_EQUAL(success(), push_action(N(defproducera), N(claimrewards), mvo()("owner", "defproducera")));

      const auto global_state          = get_global_state();
      const uint64_t claim_time        = global_state["last_pervote_bucket_fill"].as_uint64();
      const int64_t  pervote_bucket    = global_state["pervote_bucket"].as<int64_t>();
      const int64_t  perblock_bucket   = global_state["perblock_bucket"].as<int64_t>();
      const int64_t  savings           = global_state["savings"].as<int64_t>();
      const uint32_t tot_unpaid_blocks = global_state["total_unpaid_blocks"].as<uint32_t>();


      prod = get_producer_info("defproducera");
      BOOST_REQUIRE_EQUAL(1, prod["unpaid_blocks"].as<uint32_t>());
      BOOST_REQUIRE_EQUAL(1, tot_unpaid_blocks);
      const asset supply  = get_token_supply();
      const asset balance = get_balance(N(defproducera));

      BOOST_REQUIRE_EQUAL(claim_time, prod["last_claim_time"].as<uint64_t>());

      auto usecs_between_fills = claim_time - initial_claim_time;
      int32_t secs_between_fills = usecs_between_fills/1000000;

      BOOST_REQUIRE_EQUAL(0, initial_savings);
      BOOST_REQUIRE_EQUAL(0, initial_perblock_bucket);
      BOOST_REQUIRE_EQUAL(0, initial_pervote_bucket);

      BOOST_REQUIRE_EQUAL(int64_t( ( initial_supply.amount * double(secs_between_fills) * continuous_rate ) / secs_per_year ),
                          supply.amount - initial_supply.amount);
      BOOST_REQUIRE_EQUAL(int64_t( ( initial_supply.amount * double(secs_between_fills) * (4.   * continuous_rate/ 5.) / secs_per_year ) ),
                          savings - initial_savings);
      BOOST_REQUIRE_EQUAL(int64_t( ( initial_supply.amount * double(secs_between_fills) * (0.25 * continuous_rate/ 5.) / secs_per_year ) ),
                          balance.amount - initial_balance.amount);

      int64_t from_perblock_bucket = int64_t( initial_supply.amount * double(secs_between_fills) * (0.25 * continuous_rate/ 5.) / secs_per_year ) ;
      int64_t from_pervote_bucket  = int64_t( initial_supply.amount * double(secs_between_fills) * (0.75 * continuous_rate/ 5.) / secs_per_year ) ;


      if (from_pervote_bucket >= 100 * 10000) {
         BOOST_REQUIRE_EQUAL(from_perblock_bucket + from_pervote_bucket, balance.amount - initial_balance.amount);
         BOOST_REQUIRE_EQUAL(0, pervote_bucket);
      } else {
         BOOST_REQUIRE_EQUAL(from_perblock_bucket, balance.amount - initial_balance.amount);
         BOOST_REQUIRE_EQUAL(from_pervote_bucket, pervote_bucket);
      }
   }

   {
      BOOST_REQUIRE_EQUAL(wasm_assert_msg("already claimed rewards within past day"),
                          push_action(N(defproducera), N(claimrewards), mvo()("owner", "defproducera")));
   }

   // defproducera waits for 23 hours and 55 minutes, can't claim rewards yet
   {
      produce_block(fc::seconds(23 * 3600 + 55 * 60));
      BOOST_REQUIRE_EQUAL(wasm_assert_msg("already claimed rewards within past day"),
                          push_action(N(defproducera), N(claimrewards), mvo()("owner", "defproducera")));
   }

   // wait 5 more minutes, defproducera can now claim rewards again
   {
      produce_block(fc::seconds(5 * 60));

      const auto     initial_global_state      = get_global_state();
      const uint64_t initial_claim_time        = initial_global_state["last_pervote_bucket_fill"].as_uint64();
      const int64_t  initial_pervote_bucket    = initial_global_state["pervote_bucket"].as<int64_t>();
      const int64_t  initial_perblock_bucket   = initial_global_state["perblock_bucket"].as<int64_t>();
      const int64_t  initial_savings           = initial_global_state["savings"].as<int64_t>();
      const uint32_t initial_tot_unpaid_blocks = initial_global_state["total_unpaid_blocks"].as<uint32_t>();
      const double   initial_tot_vote_weight   = initial_global_state["total_producer_vote_weight"].as<double>();

      prod = get_producer_info("defproducera");
      const uint32_t unpaid_blocks = prod["unpaid_blocks"].as<uint32_t>();
      BOOST_REQUIRE(1 < unpaid_blocks);
      BOOST_REQUIRE_EQUAL(initial_tot_unpaid_blocks, unpaid_blocks);
      BOOST_REQUIRE(0 < prod["total_votes"].as<double>());
      BOOST_TEST(initial_tot_vote_weight, prod["total_votes"].as<double>());
      BOOST_REQUIRE(0 < prod["last_claim_time"].as<uint64_t>());

      BOOST_REQUIRE_EQUAL(initial_tot_unpaid_blocks, unpaid_blocks);

      const asset initial_supply  = get_token_supply();
      const asset initial_balance = get_balance(N(defproducera));


      BOOST_REQUIRE_EQUAL(success(), push_action(N(defproducera), N(claimrewards), mvo()("owner", "defproducera")));

      const auto global_state          = get_global_state();
      const uint64_t claim_time        = global_state["last_pervote_bucket_fill"].as_uint64();
      const int64_t  pervote_bucket    = global_state["pervote_bucket"].as<int64_t>();
      const int64_t  perblock_bucket   = global_state["perblock_bucket"].as<int64_t>();
      const int64_t  savings           = global_state["savings"].as<int64_t>();
      const uint32_t tot_unpaid_blocks = global_state["total_unpaid_blocks"].as<uint32_t>();


      prod = get_producer_info("defproducera");
      BOOST_REQUIRE_EQUAL(1, prod["unpaid_blocks"].as<uint32_t>());
      BOOST_REQUIRE_EQUAL(1, tot_unpaid_blocks);
      const asset supply  = get_token_supply();
      const asset balance = get_balance(N(defproducera));

      BOOST_REQUIRE_EQUAL(claim_time, prod["last_claim_time"].as<uint64_t>());
      auto usecs_between_fills = claim_time - initial_claim_time;

      BOOST_REQUIRE_EQUAL(int64_t( ( double(initial_supply.amount) * double(usecs_between_fills) * continuous_rate / usecs_per_year ) ),
                          supply.amount - initial_supply.amount);
      BOOST_REQUIRE_EQUAL( (supply.amount - initial_supply.amount) - (supply.amount - initial_supply.amount) / 5,
                          savings - initial_savings);

      int64_t to_producer        = int64_t( (double(initial_supply.amount) * double(usecs_between_fills) * continuous_rate) / usecs_per_year ) / 5;
      int64_t to_perblock_bucket = to_producer / 4;
      int64_t to_pervote_bucket  = to_producer - to_perblock_bucket;

      if (to_pervote_bucket + initial_pervote_bucket >= 100 * 10000) {
         BOOST_REQUIRE_EQUAL(to_perblock_bucket + to_pervote_bucket + initial_pervote_bucket, balance.amount - initial_balance.amount);
         BOOST_REQUIRE_EQUAL(0, pervote_bucket);
      } else {
         BOOST_REQUIRE_EQUAL(to_perblock_bucket, balance.amount - initial_balance.amount);
         BOOST_REQUIRE_EQUAL(to_pervote_bucket + initial_pervote_bucket, pervote_bucket);
      }
   }

   // defproducerb tries to claim rewards but he's not on the list
   {
      BOOST_REQUIRE_EQUAL(wasm_assert_msg("unable to find key"),
                          push_action(N(defproducerb), N(claimrewards), mvo()("owner", "defproducerb")));
   }

   // test stability over a year
   {
      regproducer(N(defproducerb));
      regproducer(N(defproducerc));
      const asset   initial_supply  = get_token_supply();
      const int64_t initial_savings = get_global_state()["savings"].as<int64_t>();
      for (uint32_t i = 0; i < 7 * 52; ++i) {
         produce_block(fc::seconds(8 * 3600));
         BOOST_REQUIRE_EQUAL(success(), push_action(N(defproducerc), N(claimrewards), mvo()("owner", "defproducerc")));
         produce_block(fc::seconds(8 * 3600));
         BOOST_REQUIRE_EQUAL(success(), push_action(N(defproducerb), N(claimrewards), mvo()("owner", "defproducerb")));
         produce_block(fc::seconds(8 * 3600));
         BOOST_REQUIRE_EQUAL(success(), push_action(N(defproducera), N(claimrewards), mvo()("owner", "defproducera")));
      }
      const asset   supply  = get_token_supply();
      const int64_t savings = get_global_state()["savings"].as<int64_t>();
      // Amount issued per year is very close to the 5% inflation target. Small difference (500 tokens out of 50'000'000 issued)
      // is due to compounding every 8 hours in this test as opposed to theoretical continuous compounding
      BOOST_REQUIRE(500 * 10000 > int64_t(double(initial_supply.amount) * double(0.05)) - (supply.amount - initial_supply.amount));
      BOOST_REQUIRE(500 * 10000 > int64_t(double(initial_supply.amount) * double(0.04)) - (savings - initial_savings));
   }
} FC_LOG_AND_RETHROW()



BOOST_FIXTURE_TEST_CASE(multiple_producer_pay, eosio_system_tester, * boost::unit_test::tolerance(1e-10)) try {

   const int64_t secs_per_year  = 52 * 7 * 24 * 3600;
   const double  usecs_per_year = secs_per_year * 1000000;
   const double  cont_rate      = 4.879/100.;


   const asset net = core_from_string("80.0000");
   const asset cpu = core_from_string("80.0000");
   create_account_with_resources( N(producvotera), config::system_account_name, core_from_string("1.0000"), false, net, cpu );
   create_account_with_resources( N(producvoterb), config::system_account_name, core_from_string("1.0000"), false, net, cpu );
   create_account_with_resources( N(producvoterc), config::system_account_name, core_from_string("1.0000"), false, net, cpu );

   // create accounts {defproducera, defproducerb, ..., defproducerz} and register as producers
   std::vector<account_name> producer_names;
   {
      producer_names.reserve('z' - 'a' + 1);
      const std::string root("defproducer");
      for ( char c = 'a'; c <= 'z'; ++c ) {
         producer_names.emplace_back(root + std::string(1, c));
      }
      setup_producer_accounts(producer_names);
      for (const auto& p: producer_names) {
         BOOST_REQUIRE_EQUAL( success(), regproducer(p) );
         produce_blocks(1);
         ilog( "------ get pro----------" );
         wdump((p));
         BOOST_TEST(0 == get_producer_info(p)["total_votes"].as<double>());
      }
   }

   {
      transfer( config::system_account_name, "producvotera", core_from_string("100000000.0000"), config::system_account_name );
      BOOST_REQUIRE_EQUAL(success(), stake("producvotera", core_from_string("30000000.0000"), core_from_string("30000000.0000")) );
      transfer( config::system_account_name, "producvoterb", core_from_string("100000000.0000"), config::system_account_name);
      BOOST_REQUIRE_EQUAL(success(), stake("producvoterb", core_from_string("30000000.0000"), core_from_string("30000000.0000")) );
      transfer( config::system_account_name, "producvoterc", core_from_string("100000000.0000"), config::system_account_name);
      BOOST_REQUIRE_EQUAL(success(), stake("producvoterc", core_from_string("30000000.0000"), core_from_string("30000000.0000")) );
   }

   // producvotera votes for defproducera ... defproducerj
   // producvoterb votes for defproducera ... defproduceru
   // producvoterc votes for defproducera ... defproducerz
   {
      BOOST_REQUIRE_EQUAL(success(), push_action(N(producvotera), N(voteproducer), mvo()
                                                 ("voter",  "producvotera")
                                                 ("proxy", name(0).to_string())
                                                 ("producers", vector<account_name>(producer_names.begin(), producer_names.begin()+10))
                                                 )
                          );

      BOOST_REQUIRE_EQUAL(success(), push_action(N(producvoterb), N(voteproducer), mvo()
                                                 ("voter",  "producvoterb")
                                                 ("proxy", name(0).to_string())
                                                 ("producers", vector<account_name>(producer_names.begin(), producer_names.begin()+21))
                                                 )
                          );

      BOOST_REQUIRE_EQUAL(success(), push_action(N(producvoterc), N(voteproducer), mvo()
                                                 ("voter",  "producvoterc")
                                                 ("proxy", name(0).to_string())
                                                 ("producers", vector<account_name>(producer_names.begin(), producer_names.end()))
                                                 )
                          );

   }

   {
      auto proda = get_producer_info( N(defproducera) );
      auto prodj = get_producer_info( N(defproducerj) );
      auto prodk = get_producer_info( N(defproducerk) );
      auto produ = get_producer_info( N(defproduceru) );
      auto prodv = get_producer_info( N(defproducerv) );
      auto prodz = get_producer_info( N(defproducerz) );

      BOOST_REQUIRE (0 == proda["unpaid_blocks"].as<uint32_t>() && 0 == prodz["unpaid_blocks"].as<uint32_t>());
      BOOST_REQUIRE (0 == proda["last_claim_time"].as<uint64_t>() && 0 == prodz["last_claim_time"].as<uint64_t>());

      // check vote ratios
      BOOST_REQUIRE ( 0 < proda["total_votes"].as<double>() && 0 < prodz["total_votes"].as<double>() );
      BOOST_TEST( proda["total_votes"].as<double>() == prodj["total_votes"].as<double>() );
      BOOST_TEST( prodk["total_votes"].as<double>() == produ["total_votes"].as<double>() );
      BOOST_TEST( prodv["total_votes"].as<double>() == prodz["total_votes"].as<double>() );
      BOOST_TEST( 2 * proda["total_votes"].as<double>() == 3 * produ["total_votes"].as<double>() );
      BOOST_TEST( proda["total_votes"].as<double>() ==  3 * prodz["total_votes"].as<double>() );
   }

   // give a chance for everyone to produce blocks
   {
      produce_blocks(23 * 12 + 20);
      bool all_21_produced = true;
      for (uint32_t i = 0; i < 21; ++i) {
         if (0 == get_producer_info(producer_names[i])["unpaid_blocks"].as<uint32_t>()) {
            all_21_produced = false;
         }
      }
      bool rest_didnt_produce = true;
      for (uint32_t i = 21; i < producer_names.size(); ++i) {
         if (0 < get_producer_info(producer_names[i])["unpaid_blocks"].as<uint32_t>()) {
            rest_didnt_produce = false;
         }
      }
      BOOST_REQUIRE(all_21_produced && rest_didnt_produce);
   }

   std::vector<double> vote_shares(producer_names.size());
   {
      double total_votes = 0;
      for (uint32_t i = 0; i < producer_names.size(); ++i) {
         vote_shares[i] = get_producer_info(producer_names[i])["total_votes"].as<double>();
         total_votes += vote_shares[i];
      }
      BOOST_TEST(total_votes == get_global_state()["total_producer_vote_weight"].as<double>());
      std::for_each(vote_shares.begin(), vote_shares.end(), [total_votes](double& x) { x /= total_votes; });

      BOOST_TEST(double(1) == std::accumulate(vote_shares.begin(), vote_shares.end(), double(0)));
      BOOST_TEST(double(3./57.) == vote_shares.front());
      BOOST_TEST(double(1./57.) == vote_shares.back());
   }

   {
      const uint32_t prod_index = 2;
      const auto prod_name = producer_names[prod_index];


      const auto     initial_global_state      = get_global_state();
      const uint64_t initial_claim_time        = initial_global_state["last_pervote_bucket_fill"].as_uint64();
      const int64_t  initial_pervote_bucket    = initial_global_state["pervote_bucket"].as<int64_t>();
      const int64_t  initial_perblock_bucket   = initial_global_state["perblock_bucket"].as<int64_t>();
      const int64_t  initial_savings           = initial_global_state["savings"].as<int64_t>();
      const uint32_t initial_tot_unpaid_blocks = initial_global_state["total_unpaid_blocks"].as<uint32_t>();
      const asset    initial_supply            = get_token_supply();
      const asset    initial_balance           = get_balance(prod_name);
      const uint32_t initial_unpaid_blocks     = get_producer_info(prod_name)["unpaid_blocks"].as<uint32_t>();

      BOOST_REQUIRE_EQUAL(success(), push_action(prod_name, N(claimrewards), mvo()("owner", prod_name)));

      const auto     global_state      = get_global_state();
      const uint64_t claim_time        = global_state["last_pervote_bucket_fill"].as_uint64();
      const int64_t  pervote_bucket    = global_state["pervote_bucket"].as<int64_t>();
      const int64_t  perblock_bucket   = initial_global_state["perblock_bucket"].as<int64_t>();
      const int64_t  savings           = global_state["savings"].as<int64_t>();
      const uint32_t tot_unpaid_blocks = global_state["total_unpaid_blocks"].as<uint32_t>();
      const asset    supply            = get_token_supply();
      const asset    balance           = get_balance(prod_name);
      const uint32_t unpaid_blocks     = get_producer_info(prod_name)["unpaid_blocks"].as<uint32_t>();

      const uint64_t usecs_between_fills = claim_time - initial_claim_time;
      const int32_t secs_between_fills = static_cast<int32_t>(usecs_between_fills / 1000000);


      const double expected_supply_growth = initial_supply.amount * double(usecs_between_fills) * cont_rate / usecs_per_year;
      BOOST_REQUIRE_EQUAL( int64_t(expected_supply_growth), supply.amount - initial_supply.amount );
      BOOST_REQUIRE_EQUAL( int64_t(expected_supply_growth) - int64_t(expected_supply_growth)/5, savings - initial_savings );

      const int64_t expected_perblock_bucket = int64_t( initial_supply.amount * secs_between_fills * (0.25 * cont_rate/ 5.) / secs_per_year ) ;
      const int64_t expected_pervote_bucket  = int64_t( initial_supply.amount * secs_between_fills * (0.75 * cont_rate/ 5.) / secs_per_year ) ;

      const int64_t from_perblock_bucket = initial_unpaid_blocks * expected_perblock_bucket / initial_tot_unpaid_blocks ;
      const int64_t from_pervote_bucket  = int64_t( vote_shares[prod_index] * expected_pervote_bucket);

      BOOST_REQUIRE( 1 >= abs(int32_t(initial_tot_unpaid_blocks - tot_unpaid_blocks) - int32_t(initial_unpaid_blocks - unpaid_blocks)) );

      if (from_pervote_bucket >= 100 * 10000) {
         BOOST_REQUIRE_EQUAL(from_perblock_bucket + from_pervote_bucket, balance.amount - initial_balance.amount);
         BOOST_REQUIRE_EQUAL(expected_pervote_bucket - from_pervote_bucket, pervote_bucket);
      } else {
         BOOST_REQUIRE_EQUAL(from_perblock_bucket, balance.amount - initial_balance.amount);
         BOOST_REQUIRE_EQUAL(expected_pervote_bucket, pervote_bucket);
      }

      produce_blocks(5);

      BOOST_REQUIRE_EQUAL(wasm_assert_msg("already claimed rewards within past day"),
                          push_action(prod_name, N(claimrewards), mvo()("owner", prod_name)));
   }

   {
      const uint32_t prod_index = 23;
      const auto prod_name = producer_names[prod_index];
      BOOST_REQUIRE_EQUAL(success(),
                          push_action(prod_name, N(claimrewards), mvo()("owner", prod_name)));
      BOOST_REQUIRE_EQUAL(0, get_balance(prod_name).amount);
      BOOST_REQUIRE_EQUAL(wasm_assert_msg("already claimed rewards within past day"),
                          push_action(prod_name, N(claimrewards), mvo()("owner", prod_name)));
   }

   // wait to 23 hours which is not enough for producers to get deactivated
   // payment calculations don't change. By now, pervote_bucket has grown enough
   // that a producer's share is more than 100 tokens
   produce_block(fc::seconds(23 * 3600));

   {
      const uint32_t prod_index = 15;
      const auto prod_name = producer_names[prod_index];

      const auto     initial_global_state      = get_global_state();
      const uint64_t initial_claim_time        = initial_global_state["last_pervote_bucket_fill"].as_uint64();
      const int64_t  initial_pervote_bucket    = initial_global_state["pervote_bucket"].as<int64_t>();
      const int64_t  initial_perblock_bucket   = initial_global_state["perblock_bucket"].as<int64_t>();
      const int64_t  initial_savings           = initial_global_state["savings"].as<int64_t>();
      const uint32_t initial_tot_unpaid_blocks = initial_global_state["total_unpaid_blocks"].as<uint32_t>();
      const asset    initial_supply            = get_token_supply();
      const asset    initial_balance           = get_balance(prod_name);
      const uint32_t initial_unpaid_blocks     = get_producer_info(prod_name)["unpaid_blocks"].as<uint32_t>();

      BOOST_REQUIRE_EQUAL(success(), push_action(prod_name, N(claimrewards), mvo()("owner", prod_name)));

      const auto     global_state      = get_global_state();
      const uint64_t claim_time        = global_state["last_pervote_bucket_fill"].as_uint64();
      const int64_t  pervote_bucket    = global_state["pervote_bucket"].as<int64_t>();
      const int64_t  perblock_bucket   = initial_global_state["perblock_bucket"].as<int64_t>();
      const int64_t  savings           = global_state["savings"].as<int64_t>();
      const uint32_t tot_unpaid_blocks = global_state["total_unpaid_blocks"].as<uint32_t>();
      const asset    supply            = get_token_supply();
      const asset    balance           = get_balance(prod_name);
      const uint32_t unpaid_blocks     = get_producer_info(prod_name)["unpaid_blocks"].as<uint32_t>();

      const uint64_t usecs_between_fills = claim_time - initial_claim_time;

      const double expected_supply_growth = initial_supply.amount * double(usecs_between_fills) * cont_rate / usecs_per_year;
      BOOST_REQUIRE_EQUAL( int64_t(expected_supply_growth), supply.amount - initial_supply.amount );
      BOOST_REQUIRE_EQUAL( int64_t(expected_supply_growth) - int64_t(expected_supply_growth)/5, savings - initial_savings );

      const int64_t expected_perblock_bucket = int64_t( initial_supply.amount * double(usecs_between_fills) * (0.25 * cont_rate/ 5.) / usecs_per_year )
                                               + initial_perblock_bucket;
      const int64_t expected_pervote_bucket  = int64_t( initial_supply.amount * double(usecs_between_fills) * (0.75 * cont_rate/ 5.) / usecs_per_year )
                                               + initial_pervote_bucket;
      const int64_t from_perblock_bucket = initial_unpaid_blocks * expected_perblock_bucket / initial_tot_unpaid_blocks ;
      const int64_t from_pervote_bucket  = int64_t( vote_shares[prod_index] * expected_pervote_bucket);

      BOOST_REQUIRE( 1 >= abs(int32_t(initial_tot_unpaid_blocks - tot_unpaid_blocks) - int32_t(initial_unpaid_blocks - unpaid_blocks)) );
      if (from_pervote_bucket >= 100 * 10000) {
         BOOST_REQUIRE_EQUAL(from_perblock_bucket + from_pervote_bucket, balance.amount - initial_balance.amount);
         BOOST_REQUIRE_EQUAL(expected_pervote_bucket - from_pervote_bucket, pervote_bucket);
      } else {
         BOOST_REQUIRE_EQUAL(from_perblock_bucket, balance.amount - initial_balance.amount);
         BOOST_REQUIRE_EQUAL(expected_pervote_bucket, pervote_bucket);
      }

      produce_blocks(5);

      BOOST_REQUIRE_EQUAL(wasm_assert_msg("already claimed rewards within past day"),
                          push_action(prod_name, N(claimrewards), mvo()("owner", prod_name)));
   }

   {
      const uint32_t prod_index = 24;
      const auto prod_name = producer_names[prod_index];
      BOOST_REQUIRE_EQUAL(success(),
                          push_action(prod_name, N(claimrewards), mvo()("owner", prod_name)));
      BOOST_REQUIRE(100 * 10000 <= get_balance(prod_name).amount);
      BOOST_REQUIRE_EQUAL(wasm_assert_msg("already claimed rewards within past day"),
                          push_action(prod_name, N(claimrewards), mvo()("owner", prod_name)));
   }

   // wait two more hours, now most producers haven't produced in a day and will
   // be deactivated
   produce_block(fc::seconds(2 * 3600));
   produce_blocks(8 * 21 * 12);

   {
      bool all_newly_elected_produced = true;
      for (uint32_t i = 21; i < producer_names.size(); ++i) {
         if (0 == get_producer_info(producer_names[i])["unpaid_blocks"].as<uint32_t>()) {
            all_newly_elected_produced = false;
         }
      }
      BOOST_REQUIRE(all_newly_elected_produced);
   }

   {
      uint32_t survived_active_producers = 0;
      uint32_t one_inactive_index = 0;
      for (uint32_t i = 0; i < 21; ++i) {
         if (fc::crypto::public_key() != fc::crypto::public_key(get_producer_info(producer_names[i])["producer_key"].as_string())) {
            ++survived_active_producers;
         } else {
            one_inactive_index = i;
         }
      }

      BOOST_REQUIRE(3 >= survived_active_producers);

      auto inactive_prod_info = get_producer_info(producer_names[one_inactive_index]);
      BOOST_REQUIRE_EQUAL(0, inactive_prod_info["time_became_active"].as<uint32_t>());
      BOOST_REQUIRE_EQUAL(wasm_assert_msg("producer does not have an active key"),
                          push_action(producer_names[one_inactive_index], N(claimrewards), mvo()("owner", producer_names[one_inactive_index])));
      // re-register deactivated producer and let him produce blocks again
      const uint32_t initial_unpaid_blocks = inactive_prod_info["unpaid_blocks"].as<uint32_t>();
      regproducer(producer_names[one_inactive_index]);
      produce_blocks(21 * 12);
      auto reactivated_prod_info   = get_producer_info(producer_names[one_inactive_index]);
      const uint32_t unpaid_blocks = reactivated_prod_info["unpaid_blocks"].as<uint32_t>();
      BOOST_REQUIRE(initial_unpaid_blocks + 12 <= unpaid_blocks);
      BOOST_REQUIRE_EQUAL(success(),
                          push_action(producer_names[one_inactive_index], N(claimrewards), mvo()("owner", producer_names[one_inactive_index])));
   }

} FC_LOG_AND_RETHROW()

BOOST_FIXTURE_TEST_CASE(producers_upgrade_system_contract, eosio_system_tester) try {
   //install multisig contract
   abi_serializer msig_abi_ser;
   {
      create_account_with_resources( N(eosio.msig), N(eosio) );
      BOOST_REQUIRE_EQUAL( success(), buyram( "eosio", "eosio.msig", core_from_string("5000.0000") ) );
      produce_block();

      auto trace = base_tester::push_action(config::system_account_name, N(setpriv),
                                            config::system_account_name,  mutable_variant_object()
                                            ("account", "eosio.msig")
                                            ("is_priv", 1)
      );

      set_code( N(eosio.msig), eosio_msig_wast );
      set_abi( N(eosio.msig), eosio_msig_abi );

      produce_blocks();
      const auto& accnt = control->db().get<account_object,by_name>( N(eosio.msig) );
      abi_def msig_abi;
      BOOST_REQUIRE_EQUAL(abi_serializer::to_abi(accnt.abi, msig_abi), true);
      msig_abi_ser.set_abi(msig_abi);
   }

   //stake more than 15% of total EOS supply to activate chain
   transfer( "eosio", "alice1111111", core_from_string("650000000.0000"), "eosio" );
   BOOST_REQUIRE_EQUAL( success(), stake( "alice1111111", "alice1111111", core_from_string("300000000.0000"), core_from_string("300000000.0000") ) );

   // create accounts {defproducera, defproducerb, ..., defproducerz} and register as producers
   std::vector<account_name> producer_names;
   {
      producer_names.reserve('z' - 'a' + 1);
      const std::string root("defproducer");
      for ( char c = 'a'; c < 'a'+21; ++c ) {
         producer_names.emplace_back(root + std::string(1, c));
      }
      setup_producer_accounts(producer_names);
      for (const auto& p: producer_names) {

         BOOST_REQUIRE_EQUAL( success(), regproducer(p) );
      }
   }
   produce_blocks( 250);

   //BOOST_REQUIRE_EQUAL( name("defproducer2"), producer_keys[1].producer_name );

   auto trace_auth = TESTER::push_action(config::system_account_name, updateauth::get_name(), config::system_account_name, mvo()
                                         ("account", name(config::system_account_name).to_string())
                                         ("permission", name(config::active_name).to_string())
                                         ("parent", name(config::owner_name).to_string())
                                         ("auth",  authority(1, {key_weight{get_public_key( config::system_account_name, "active" ), 1}}, {
                                               permission_level_weight{{config::system_account_name, config::eosio_code_name}, 1},
                                               permission_level_weight{{config::producers_account_name,  config::active_name}, 1}
                                            }
                                         ))
   );
   BOOST_REQUIRE_EQUAL(transaction_receipt::executed, trace_auth->receipt->status);

   //vote for producers
   {
      transfer( config::system_account_name, "alice1111111", core_from_string("100000000.0000"), config::system_account_name );
      BOOST_REQUIRE_EQUAL(success(), stake( "alice1111111", core_from_string("30000000.0000"), core_from_string("30000000.0000") ) );
      BOOST_REQUIRE_EQUAL(success(), buyram( "alice1111111", "alice1111111", core_from_string("30000000.0000") ) );
      BOOST_REQUIRE_EQUAL(success(), push_action(N(alice1111111), N(voteproducer), mvo()
                                                 ("voter",  "alice1111111")
                                                 ("proxy", name(0).to_string())
                                                 ("producers", vector<account_name>(producer_names.begin(), producer_names.begin()+21))
                                                 )
      );
   }
   produce_blocks( 250 );

   auto producer_keys = control->head_block_state()->active_schedule.producers;
   BOOST_REQUIRE_EQUAL( 21, producer_keys.size() );
   BOOST_REQUIRE_EQUAL( name("defproducera"), producer_keys[0].producer_name );

   //helper function
   auto push_action_msig = [&]( const account_name& signer, const action_name &name, const variant_object &data, bool auth = true ) -> action_result {
         string action_type_name = msig_abi_ser.get_action_type(name);

         action act;
         act.account = N(eosio.msig);
         act.name = name;
         act.data = msig_abi_ser.variant_to_binary( action_type_name, data );

         return base_tester::push_action( std::move(act), auth ? uint64_t(signer) : signer == N(bob111111111) ? N(alice1111111) : N(bob111111111) );
   };

   // test begins
   vector<permission_level> prod_perms;
   for ( auto& x : producer_names ) {
      prod_perms.push_back( { name(x), config::active_name } );
   }
   //prepare system contract with different hash (contract differs in one byte)
   string eosio_system_wast2 = eosio_system_wast;
   string msg = "producer votes must be unique and sorted";
   auto pos = eosio_system_wast2.find(msg);
   BOOST_REQUIRE( pos != std::string::npos );
   msg[0] = 'P';
   eosio_system_wast2.replace( pos, msg.size(), msg );

   transaction trx;
   {
      auto code = wast_to_wasm( eosio_system_wast2 );
      variant pretty_trx = fc::mutable_variant_object()
         ("expiration", "2020-01-01T00:30")
         ("ref_block_num", 2)
         ("ref_block_prefix", 3)
         ("max_net_usage_words", 0)
         ("max_cpu_usage_ms", 0)
         ("delay_sec", 0)
         ("actions", fc::variants({
               fc::mutable_variant_object()
                  ("account", name(config::system_account_name))
                  ("name", "setcode")
                  ("authorization", vector<permission_level>{ { config::system_account_name, config::active_name } })
                  ("data", fc::mutable_variant_object() ("account", name(config::system_account_name))
                   ("vmtype", 0)
                   ("vmversion", "0")
                   ("code", bytes( code.begin(), code.end() ))
                  )
                  })
         );
      abi_serializer::from_variant(pretty_trx, trx, get_resolver());
   }

   BOOST_REQUIRE_EQUAL(success(), push_action_msig( N(alice1111111), N(propose), mvo()
                                                    ("proposer",      "alice1111111")
                                                    ("proposal_name", "upgrade1")
                                                    ("trx",           trx)
                                                    ("requested", prod_perms)
                       )
   );

   // get 15 approvals
   for ( size_t i = 0; i < 14; ++i ) {
      BOOST_REQUIRE_EQUAL(success(), push_action_msig( name(producer_names[i]), N(approve), mvo()
                                                       ("proposer",      "alice1111111")
                                                       ("proposal_name", "upgrade1")
                                                       ("level",         permission_level{ name(producer_names[i]), config::active_name })
                          )
      );
   }

   //should fail
   BOOST_REQUIRE_EQUAL(wasm_assert_msg("transaction authorization failed"),
                       push_action_msig( N(alice1111111), N(exec), mvo()
                                         ("proposer",      "alice1111111")
                                         ("proposal_name", "upgrade1")
                                         ("executer",      "alice1111111")
                       )
   );

   // one more approval
   BOOST_REQUIRE_EQUAL(success(), push_action_msig( name(producer_names[14]), N(approve), mvo()
                                                    ("proposer",      "alice1111111")
                                                    ("proposal_name", "upgrade1")
                                                    ("level",         permission_level{ name(producer_names[14]), config::active_name })
                          )
   );

   transaction_trace_ptr trace;
   control->applied_transaction.connect([&]( const transaction_trace_ptr& t) { if (t->scheduled) { trace = t; } } );
   BOOST_REQUIRE_EQUAL(success(), push_action_msig( N(alice1111111), N(exec), mvo()
                                                    ("proposer",      "alice1111111")
                                                    ("proposal_name", "upgrade1")
                                                    ("executer",      "alice1111111")
                       )
   );

   BOOST_REQUIRE( bool(trace) );
   BOOST_REQUIRE_EQUAL( 1, trace->action_traces.size() );
   BOOST_REQUIRE_EQUAL( transaction_receipt::executed, trace->receipt->status );

   produce_blocks( 250 );

} FC_LOG_AND_RETHROW()


BOOST_FIXTURE_TEST_CASE(producer_onblock_check, eosio_system_tester) try {

   const asset large_asset = core_from_string("80.0000");
   create_account_with_resources( N(producvotera), config::system_account_name, core_from_string("1.0000"), false, large_asset, large_asset );
   create_account_with_resources( N(producvoterb), config::system_account_name, core_from_string("1.0000"), false, large_asset, large_asset );
   create_account_with_resources( N(producvoterc), config::system_account_name, core_from_string("1.0000"), false, large_asset, large_asset );

   // create accounts {defproducera, defproducerb, ..., defproducerz} and register as producers
   std::vector<account_name> producer_names;
   producer_names.reserve('z' - 'a' + 1);
   const std::string root("defproducer");
   for ( char c = 'a'; c <= 'z'; ++c ) {
      producer_names.emplace_back(root + std::string(1, c));
   }
   setup_producer_accounts(producer_names);

   for (auto a:producer_names)
      regproducer(a);

   BOOST_REQUIRE_EQUAL(0, get_producer_info( producer_names.front() )["total_votes"].as<double>());
   BOOST_REQUIRE_EQUAL(0, get_producer_info( producer_names.back() )["total_votes"].as<double>());


   transfer(config::system_account_name, "producvotera", core_from_string("200000000.0000"), config::system_account_name);

   BOOST_REQUIRE_EQUAL(success(), stake("producvotera", core_from_string("70000000.0000"), core_from_string("70000000.0000") ));

   BOOST_REQUIRE_EQUAL(success(), push_action(N(producvotera), N(voteproducer), mvo()
                                                ("voter",  "producvotera")
                                                ("proxy", name(0).to_string())
                                                ("producers", vector<account_name>(producer_names.begin(), producer_names.begin()+10))
                                                ));

   // give a chance for everyone to produce blocks
   {
      produce_blocks(21 * 12);
      bool all_21_produced = true;
      for (uint32_t i = 0; i < 21; ++i) {
         if (0 == get_producer_info(producer_names[i])["unpaid_blocks"].as<uint32_t>()) {
            all_21_produced= false;
         }
      }
      bool rest_didnt_produce = true;
      for (uint32_t i = 21; i < producer_names.size(); ++i) {
         if (0 < get_producer_info(producer_names[i])["unpaid_blocks"].as<uint32_t>()) {
            rest_didnt_produce = false;
         }
      }
      BOOST_REQUIRE_EQUAL(false, all_21_produced);
      BOOST_REQUIRE_EQUAL(true, rest_didnt_produce);
   }

   {
      BOOST_CHECK_EQUAL(0, get_global_state()["total_unpaid_blocks"].as<uint32_t>());
      BOOST_REQUIRE_EQUAL(wasm_assert_msg("not enough has been staked for producers to claim rewards"),
                          push_action(producer_names.front(), N(claimrewards), mvo()("owner", producer_names.front())));
      BOOST_REQUIRE_EQUAL(0, get_balance(producer_names.front()).amount);
      BOOST_REQUIRE_EQUAL(wasm_assert_msg("not enough has been staked for producers to claim rewards"),
                          push_action(producer_names.back(), N(claimrewards), mvo()("owner", producer_names.back())));
      BOOST_REQUIRE_EQUAL(0, get_balance(producer_names.back()).amount);
   }

   // stake across 15% boundary
   transfer(config::system_account_name, "producvoterb", core_from_string("100000000.0000"), config::system_account_name);
   BOOST_REQUIRE_EQUAL(success(), stake("producvoterb", core_from_string("4000000.0000"), core_from_string("4000000.0000")));
   transfer(config::system_account_name, "producvoterc", core_from_string("100000000.0000"), config::system_account_name);
   BOOST_REQUIRE_EQUAL(success(), stake("producvoterc", core_from_string("2000000.0000"), core_from_string("2000000.0000")));

   BOOST_REQUIRE_EQUAL(success(), push_action(N(producvoterb), N(voteproducer), mvo()
                                                ("voter",  "producvoterb")
                                                ("proxy", name(0).to_string())
                                                ("producers", vector<account_name>(producer_names.begin(), producer_names.begin()+21))
                                                )
                        );

   BOOST_REQUIRE_EQUAL(success(), push_action(N(producvoterc), N(voteproducer), mvo()
                                                ("voter",  "producvoterc")
                                                ("proxy", name(0).to_string())
                                                ("producers", vector<account_name>(producer_names.begin(), producer_names.end()))
                                                )
                        );

   // give a chance for everyone to produce blocks
   {
      produce_blocks(21 * 12);
      bool all_21_produced = true;
      for (uint32_t i = 0; i < 21; ++i) {
         if (0 == get_producer_info(producer_names[i])["unpaid_blocks"].as<uint32_t>()) {
            all_21_produced= false;
         }
      }
      bool rest_didnt_produce = true;
      for (uint32_t i = 21; i < producer_names.size(); ++i) {
         if (0 < get_producer_info(producer_names[i])["unpaid_blocks"].as<uint32_t>()) {
            rest_didnt_produce = false;
         }
      }
      BOOST_REQUIRE_EQUAL(true, all_21_produced);
      BOOST_REQUIRE_EQUAL(true, rest_didnt_produce);
      BOOST_REQUIRE_EQUAL(success(),
                          push_action(producer_names.front(), N(claimrewards), mvo()("owner", producer_names.front())));
      BOOST_REQUIRE(0 < get_balance(producer_names.front()).amount);
   }

} FC_LOG_AND_RETHROW()

BOOST_FIXTURE_TEST_CASE( voters_actions_affect_proxy_and_producers, eosio_system_tester, * boost::unit_test::tolerance(1e+6) ) try {
   create_accounts_with_resources( { N(donald111111), N(defproducer1), N(defproducer2), N(defproducer3) } );
   BOOST_REQUIRE_EQUAL( success(), regproducer( "defproducer1", 1) );
   BOOST_REQUIRE_EQUAL( success(), regproducer( "defproducer2", 2) );
   BOOST_REQUIRE_EQUAL( success(), regproducer( "defproducer3", 3) );

   //alice1111111 becomes a producer
   BOOST_REQUIRE_EQUAL( success(), push_action( N(alice1111111), N(regproxy), mvo()
                                                ("proxy",  "alice1111111")
                                                ("isproxy", true)
                        )
   );
   REQUIRE_MATCHING_OBJECT( proxy( "alice1111111" ), get_voter_info( "alice1111111" ) );

   //alice1111111 makes stake and votes
   issue( "alice1111111", core_from_string("1000.0000"),  config::system_account_name );
   BOOST_REQUIRE_EQUAL( success(), stake( "alice1111111", core_from_string("30.0001"), core_from_string("20.0001") ) );
   BOOST_REQUIRE_EQUAL( success(), push_action(N(alice1111111), N(voteproducer), mvo()
                                               ("voter",  "alice1111111")
                                               ("proxy", name(0).to_string() )
                                               ("producers", vector<account_name>{ N(defproducer1), N(defproducer2) } )
                        )
   );
   BOOST_TEST_REQUIRE( stake2votes(core_from_string("50.0002")) == get_producer_info( "defproducer1" )["total_votes"].as_double() );
   BOOST_TEST_REQUIRE( stake2votes(core_from_string("50.0002")) == get_producer_info( "defproducer2" )["total_votes"].as_double() );
   BOOST_REQUIRE_EQUAL( 0, get_producer_info( "defproducer3" )["total_votes"].as_double() );

   BOOST_REQUIRE_EQUAL( success(), push_action( N(donald111111), N(regproxy), mvo()
                                                ("proxy",  "donald111111")
                                                ("isproxy", true)
                        )
   );
   REQUIRE_MATCHING_OBJECT( proxy( "donald111111" ), get_voter_info( "donald111111" ) );

   //bob111111111 chooses alice1111111 as a proxy
   issue( "bob111111111", core_from_string("1000.0000"),  config::system_account_name );
   BOOST_REQUIRE_EQUAL( success(), stake( "bob111111111", core_from_string("100.0002"), core_from_string("50.0001") ) );
   BOOST_REQUIRE_EQUAL( success(), push_action( N(bob111111111), N(voteproducer), mvo()
                                                ("voter",  "bob111111111")
                                                ("proxy", "alice1111111" )
                                                ("producers", vector<account_name>() )
                        )
   );
   BOOST_TEST_REQUIRE( stake2votes(core_from_string("150.0003")) == get_voter_info( "alice1111111" )["proxied_vote_weight"].as_double() );
   BOOST_TEST_REQUIRE( stake2votes(core_from_string("200.0005")) == get_producer_info( "defproducer1" )["total_votes"].as_double() );
   BOOST_TEST_REQUIRE( stake2votes(core_from_string("200.0005")) == get_producer_info( "defproducer2" )["total_votes"].as_double() );
   BOOST_REQUIRE_EQUAL( 0, get_producer_info( "defproducer3" )["total_votes"].as_double() );

   //carol1111111 chooses alice1111111 as a proxy
   issue( "carol1111111", core_from_string("1000.0000"),  config::system_account_name );
   BOOST_REQUIRE_EQUAL( success(), stake( "carol1111111", core_from_string("30.0001"), core_from_string("20.0001") ) );
   BOOST_REQUIRE_EQUAL( success(), push_action( N(carol1111111), N(voteproducer), mvo()
                                                ("voter",  "carol1111111")
                                                ("proxy", "alice1111111" )
                                                ("producers", vector<account_name>() )
                        )
   );
   BOOST_TEST_REQUIRE( stake2votes(core_from_string("200.0005")) == get_voter_info( "alice1111111" )["proxied_vote_weight"].as_double() );
   BOOST_TEST_REQUIRE( stake2votes(core_from_string("250.0007")) == get_producer_info( "defproducer1" )["total_votes"].as_double() );
   BOOST_TEST_REQUIRE( stake2votes(core_from_string("250.0007")) == get_producer_info( "defproducer2" )["total_votes"].as_double() );
   BOOST_REQUIRE_EQUAL( 0, get_producer_info( "defproducer3" )["total_votes"].as_double() );


   //proxied voter carol1111111 increases stake
   BOOST_REQUIRE_EQUAL( success(), stake( "carol1111111", core_from_string("50.0000"), core_from_string("70.0000") ) );
   BOOST_TEST_REQUIRE( stake2votes(core_from_string("320.0005")) == get_voter_info( "alice1111111" )["proxied_vote_weight"].as_double() );
   BOOST_TEST_REQUIRE( stake2votes(core_from_string("370.0007")) == get_producer_info( "defproducer1" )["total_votes"].as_double() );
   BOOST_TEST_REQUIRE( stake2votes(core_from_string("370.0007")) == get_producer_info( "defproducer2" )["total_votes"].as_double() );
   BOOST_REQUIRE_EQUAL( 0, get_producer_info( "defproducer3" )["total_votes"].as_double() );

   //proxied voter bob111111111 decreases stake
   BOOST_REQUIRE_EQUAL( success(), unstake( "bob111111111", core_from_string("50.0001"), core_from_string("50.0001") ) );
   BOOST_TEST_REQUIRE( stake2votes(core_from_string("220.0003")) == get_voter_info( "alice1111111" )["proxied_vote_weight"].as_double() );
   BOOST_TEST_REQUIRE( stake2votes(core_from_string("270.0005")) == get_producer_info( "defproducer1" )["total_votes"].as_double() );
   BOOST_TEST_REQUIRE( stake2votes(core_from_string("270.0005")) == get_producer_info( "defproducer2" )["total_votes"].as_double() );
   BOOST_REQUIRE_EQUAL( 0, get_producer_info( "defproducer3" )["total_votes"].as_double() );

   //proxied voter carol1111111 chooses another proxy
   BOOST_REQUIRE_EQUAL( success(), push_action( N(carol1111111), N(voteproducer), mvo()
                                                ("voter",  "carol1111111")
                                                ("proxy", "donald111111" )
                                                ("producers", vector<account_name>() )
                        )
   );
   BOOST_TEST_REQUIRE( stake2votes(core_from_string("50.0001")), get_voter_info( "alice1111111" )["proxied_vote_weight"].as_double() );
   BOOST_TEST_REQUIRE( stake2votes(core_from_string("170.0002")), get_voter_info( "donald111111" )["proxied_vote_weight"].as_double() );
   BOOST_TEST_REQUIRE( stake2votes(core_from_string("100.0003")), get_producer_info( "defproducer1" )["total_votes"].as_double() );
   BOOST_TEST_REQUIRE( stake2votes(core_from_string("100.0003")), get_producer_info( "defproducer2" )["total_votes"].as_double() );
   BOOST_REQUIRE_EQUAL( 0, get_producer_info( "defproducer3" )["total_votes"].as_double() );

   //bob111111111 switches to direct voting and votes for one of the same producers, but not for another one
   BOOST_REQUIRE_EQUAL( success(), push_action( N(bob111111111), N(voteproducer), mvo()
                                                ("voter",  "bob111111111")
                                                ("proxy", "")
                                                ("producers", vector<account_name>{ N(defproducer2) } )
                        )
   );
   BOOST_TEST_REQUIRE( 0.0 == get_voter_info( "alice1111111" )["proxied_vote_weight"].as_double() );
   BOOST_TEST_REQUIRE(  stake2votes(core_from_string("50.0002")), get_producer_info( "defproducer1" )["total_votes"].as_double() );
   BOOST_TEST_REQUIRE( stake2votes(core_from_string("100.0003")), get_producer_info( "defproducer2" )["total_votes"].as_double() );
   BOOST_TEST_REQUIRE( 0.0 == get_producer_info( "defproducer3" )["total_votes"].as_double() );

} FC_LOG_AND_RETHROW()


BOOST_FIXTURE_TEST_CASE( vote_both_proxy_and_producers, eosio_system_tester ) try {
   //alice1111111 becomes a proxy
   BOOST_REQUIRE_EQUAL( success(), push_action( N(alice1111111), N(regproxy), mvo()
                                                ("proxy",  "alice1111111")
                                                ("isproxy", true)
                        )
   );
   REQUIRE_MATCHING_OBJECT( proxy( "alice1111111" ), get_voter_info( "alice1111111" ) );

   //carol1111111 becomes a producer
   BOOST_REQUIRE_EQUAL( success(), regproducer( "carol1111111", 1) );

   //bob111111111 chooses alice1111111 as a proxy

   issue( "bob111111111", core_from_string("1000.0000"),  config::system_account_name );
   BOOST_REQUIRE_EQUAL( success(), stake( "bob111111111", core_from_string("100.0002"), core_from_string("50.0001") ) );
   BOOST_REQUIRE_EQUAL( wasm_assert_msg("cannot vote for producers and proxy at same time"),

                        push_action( N(bob111111111), N(voteproducer), mvo()
                                     ("voter",  "bob111111111")
                                     ("proxy", "alice1111111" )
                                     ("producers", vector<account_name>{ N(carol1111111) } )
                        )
   );

} FC_LOG_AND_RETHROW()


BOOST_FIXTURE_TEST_CASE( select_invalid_proxy, eosio_system_tester ) try {
   //accumulate proxied votes
   issue( "bob111111111", core_from_string("1000.0000"),  config::system_account_name );
   BOOST_REQUIRE_EQUAL( success(), stake( "bob111111111", core_from_string("100.0002"), core_from_string("50.0001") ) );

   //selecting account not registered as a proxy
   BOOST_REQUIRE_EQUAL( wasm_assert_msg( "invalid proxy specified" ),
                        push_action(N(bob111111111), N(voteproducer), mvo()
                                    ("voter",  "bob111111111")
                                    ("proxy", "alice1111111" )
                                    ("producers", vector<account_name>() )
                        )
   );

   //selecting not existing account as a proxy
   BOOST_REQUIRE_EQUAL( wasm_assert_msg( "invalid proxy specified" ),
                        push_action(N(bob111111111), N(voteproducer), mvo()
                                    ("voter",  "bob111111111")
                                    ("proxy", "notexist" )
                                    ("producers", vector<account_name>() )
                        )
   );

} FC_LOG_AND_RETHROW()


BOOST_FIXTURE_TEST_CASE( double_register_unregister_proxy_keeps_votes, eosio_system_tester ) try {
   //alice1111111 becomes a proxy
   BOOST_REQUIRE_EQUAL( success(), push_action( N(alice1111111), N(regproxy), mvo()
                                                ("proxy",  "alice1111111")
                                                ("isproxy",  1)
                        )
   );
   issue( "alice1111111", core_from_string("1000.0000"),  config::system_account_name );
   BOOST_REQUIRE_EQUAL( success(), stake( "alice1111111", core_from_string("5.0000"), core_from_string("5.0000") ) );
   edump((get_voter_info("alice1111111")));
   REQUIRE_MATCHING_OBJECT( proxy( "alice1111111" )( "staked", 100000 ), get_voter_info( "alice1111111" ) );

   //bob111111111 stakes and selects alice1111111 as a proxy
   issue( "bob111111111", core_from_string("1000.0000"),  config::system_account_name );
   BOOST_REQUIRE_EQUAL( success(), stake( "bob111111111", core_from_string("100.0002"), core_from_string("50.0001") ) );
   BOOST_REQUIRE_EQUAL( success(), push_action( N(bob111111111), N(voteproducer), mvo()
                                                ("voter",  "bob111111111")
                                                ("proxy", "alice1111111" )
                                                ("producers", vector<account_name>() )
                        )
   );
   REQUIRE_MATCHING_OBJECT( proxy( "alice1111111" )( "proxied_vote_weight", stake2votes( core_from_string("150.0003") ))( "staked", 100000 ), get_voter_info( "alice1111111" ) );

   //double regestering should fail without affecting total votes and stake
   BOOST_REQUIRE_EQUAL( wasm_assert_msg( "action has no effect" ),
                        push_action( N(alice1111111), N(regproxy), mvo()
                                     ("proxy",  "alice1111111")
                                     ("isproxy",  1)
                        )
   );
   REQUIRE_MATCHING_OBJECT( proxy( "alice1111111" )( "proxied_vote_weight", stake2votes(core_from_string("150.0003")) )( "staked", 100000 ), get_voter_info( "alice1111111" ) );

   //uregister
   BOOST_REQUIRE_EQUAL( success(), push_action( N(alice1111111), N(regproxy), mvo()
                                                ("proxy",  "alice1111111")
                                                ("isproxy",  0)
                        )
   );
   REQUIRE_MATCHING_OBJECT( voter( "alice1111111" )( "proxied_vote_weight", stake2votes(core_from_string("150.0003")) )( "staked", 100000 ), get_voter_info( "alice1111111" ) );

   //double unregistering should not affect proxied_votes and stake
   BOOST_REQUIRE_EQUAL( wasm_assert_msg( "action has no effect" ),
                        push_action( N(alice1111111), N(regproxy), mvo()
                                     ("proxy",  "alice1111111")
                                     ("isproxy",  0)
                        )
   );
   REQUIRE_MATCHING_OBJECT( voter( "alice1111111" )( "proxied_vote_weight", stake2votes(core_from_string("150.0003")))( "staked", 100000 ), get_voter_info( "alice1111111" ) );

} FC_LOG_AND_RETHROW()


BOOST_FIXTURE_TEST_CASE( proxy_cannot_use_another_proxy, eosio_system_tester ) try {
   //alice1111111 becomes a proxy
   BOOST_REQUIRE_EQUAL( success(), push_action( N(alice1111111), N(regproxy), mvo()
                                                ("proxy",  "alice1111111")
                                                ("isproxy",  1)
                        )
   );

   //bob111111111 becomes a proxy
   BOOST_REQUIRE_EQUAL( success(), push_action( N(bob111111111), N(regproxy), mvo()
                                                ("proxy",  "bob111111111")
                                                ("isproxy",  1)
                        )
   );
   //proxy should not be able to use a proxy

   issue( "bob111111111", core_from_string("1000.0000"),  config::system_account_name );
   BOOST_REQUIRE_EQUAL( success(), stake( "bob111111111", core_from_string("100.0002"), core_from_string("50.0001") ) );
   BOOST_REQUIRE_EQUAL( wasm_assert_msg( "account registered as a proxy is not allowed to use a proxy" ),

                        push_action( N(bob111111111), N(voteproducer), mvo()
                                     ("voter",  "bob111111111")
                                     ("proxy", "alice1111111" )
                                     ("producers", vector<account_name>() )
                        )
   );

   //voter that uses a proxy should not be allowed to become a proxy
   issue( "carol1111111", core_from_string("1000.0000"),  config::system_account_name );
   BOOST_REQUIRE_EQUAL( success(), stake( "carol1111111", core_from_string("100.0002"), core_from_string("50.0001") ) );
   BOOST_REQUIRE_EQUAL( success(), push_action( N(carol1111111), N(voteproducer), mvo()
                                                ("voter",  "carol1111111")
                                                ("proxy", "alice1111111" )
                                                ("producers", vector<account_name>() )
                        )
   );
   BOOST_REQUIRE_EQUAL( wasm_assert_msg( "account that uses a proxy is not allowed to become a proxy" ),
                        push_action( N(carol1111111), N(regproxy), mvo()
                                     ("proxy",  "carol1111111")
                                     ("isproxy",  1)
                        )
   );

   //proxy should not be able to use itself as a proxy
   BOOST_REQUIRE_EQUAL( wasm_assert_msg( "cannot proxy to self" ),
                        push_action( N(bob111111111), N(voteproducer), mvo()
                                     ("voter",  "bob111111111")
                                     ("proxy", "bob111111111" )
                                     ("producers", vector<account_name>() )
                        )
   );

} FC_LOG_AND_RETHROW()

fc::mutable_variant_object config_to_variant( const eosio::chain::chain_config& config ) {
   return mutable_variant_object()
      ( "max_block_net_usage", config.max_block_net_usage )
      ( "target_block_net_usage_pct", config.target_block_net_usage_pct )
      ( "max_transaction_net_usage", config.max_transaction_net_usage )
      ( "base_per_transaction_net_usage", config.base_per_transaction_net_usage )
      ( "context_free_discount_net_usage_num", config.context_free_discount_net_usage_num )
      ( "context_free_discount_net_usage_den", config.context_free_discount_net_usage_den )
      ( "max_block_cpu_usage", config.max_block_cpu_usage )
      ( "target_block_cpu_usage_pct", config.target_block_cpu_usage_pct )
      ( "max_transaction_cpu_usage", config.max_transaction_cpu_usage )
      ( "min_transaction_cpu_usage", config.min_transaction_cpu_usage )
      ( "max_transaction_lifetime", config.max_transaction_lifetime )
      ( "deferred_trx_expiration_window", config.deferred_trx_expiration_window )
      ( "max_transaction_delay", config.max_transaction_delay )
      ( "max_inline_action_size", config.max_inline_action_size )
      ( "max_inline_action_depth", config.max_inline_action_depth )
      ( "max_authority_depth", config.max_authority_depth )
      ( "max_generated_transaction_count", config.max_generated_transaction_count );
}

BOOST_FIXTURE_TEST_CASE( elect_producers /*_and_parameters*/, eosio_system_tester ) try {
   create_accounts_with_resources( {  N(defproducer1), N(defproducer2), N(defproducer3) } );
   BOOST_REQUIRE_EQUAL( success(), regproducer( "defproducer1", 1) );
   BOOST_REQUIRE_EQUAL( success(), regproducer( "defproducer2", 2) );
   BOOST_REQUIRE_EQUAL( success(), regproducer( "defproducer3", 3) );

   //stake more than 15% of total EOS supply to activate chain
   transfer( "eosio", "alice1111111", core_from_string("600000000.0000"), "eosio" );
   BOOST_REQUIRE_EQUAL( success(), stake( "alice1111111", "alice1111111", core_from_string("300000000.0000"), core_from_string("300000000.0000") ) );
   //                                                           1000000000.0000
   //vote for producers
   BOOST_REQUIRE_EQUAL( success(), push_action(N(alice1111111), N(voteproducer), mvo()
                                               ("voter",  "alice1111111")
                                               ("proxy", name(0).to_string() )
                                               ("producers", vector<account_name>{ N(defproducer1) } )
                        )
   );
   produce_blocks(250);
   auto producer_keys = control->head_block_state()->active_schedule.producers;
   BOOST_REQUIRE_EQUAL( 1, producer_keys.size() );
   BOOST_REQUIRE_EQUAL( name("defproducer1"), producer_keys[0].producer_name );

   //auto config = config_to_variant( control->get_global_properties().configuration );
   //auto prod1_config = testing::filter_fields( config, producer_parameters_example( 1 ) );
   //REQUIRE_EQUAL_OBJECTS(prod1_config, config);

   // elect 2 producers
   issue( "bob111111111", core_from_string("80000.0000"),  config::system_account_name );
   ilog("stake");
   BOOST_REQUIRE_EQUAL( success(), stake( "bob111111111", core_from_string("40000.0000"), core_from_string("40000.0000") ) );
   ilog("start vote");
   BOOST_REQUIRE_EQUAL( success(), push_action(N(bob111111111), N(voteproducer), mvo()
                                               ("voter",  "bob111111111")
                                               ("proxy", name(0).to_string() )
                                               ("producers", vector<account_name>{ N(defproducer2) } )
                        )
   );
   ilog(".");
   produce_blocks(250);
   producer_keys = control->head_block_state()->active_schedule.producers;
   BOOST_REQUIRE_EQUAL( 2, producer_keys.size() );
   BOOST_REQUIRE_EQUAL( name("defproducer1"), producer_keys[0].producer_name );
   BOOST_REQUIRE_EQUAL( name("defproducer2"), producer_keys[1].producer_name );
   //config = config_to_variant( control->get_global_properties().configuration );
   //auto prod2_config = testing::filter_fields( config, producer_parameters_example( 2 ) );
   //REQUIRE_EQUAL_OBJECTS(prod2_config, config);

   // elect 3 producers
   BOOST_REQUIRE_EQUAL( success(), push_action(N(bob111111111), N(voteproducer), mvo()
                                               ("voter",  "bob111111111")
                                               ("proxy", name(0).to_string() )
                                               ("producers", vector<account_name>{ N(defproducer2), N(defproducer3) } )
                        )
   );
   produce_blocks(250);
   producer_keys = control->head_block_state()->active_schedule.producers;
   BOOST_REQUIRE_EQUAL( 3, producer_keys.size() );
   BOOST_REQUIRE_EQUAL( name("defproducer1"), producer_keys[0].producer_name );
   BOOST_REQUIRE_EQUAL( name("defproducer2"), producer_keys[1].producer_name );
   BOOST_REQUIRE_EQUAL( name("defproducer3"), producer_keys[2].producer_name );
   //config = config_to_variant( control->get_global_properties().configuration );
   //REQUIRE_EQUAL_OBJECTS(prod2_config, config);

   //back to 2 producers
   BOOST_REQUIRE_EQUAL( success(), push_action(N(bob111111111), N(voteproducer), mvo()
                                               ("voter",  "bob111111111")
                                               ("proxy", name(0).to_string() )
                                               ("producers", vector<account_name>{ N(defproducer3) } )
                        )
   );
   produce_blocks(250);
   producer_keys = control->head_block_state()->active_schedule.producers;
   BOOST_REQUIRE_EQUAL( 2, producer_keys.size() );
   BOOST_REQUIRE_EQUAL( name("defproducer1"), producer_keys[0].producer_name );
   BOOST_REQUIRE_EQUAL( name("defproducer3"), producer_keys[1].producer_name );
   //config = config_to_variant( control->get_global_properties().configuration );
   //auto prod3_config = testing::filter_fields( config, producer_parameters_example( 3 ) );
   //REQUIRE_EQUAL_OBJECTS(prod3_config, config);

} FC_LOG_AND_RETHROW()

BOOST_AUTO_TEST_SUITE_END()<|MERGE_RESOLUTION|>--- conflicted
+++ resolved
@@ -742,11 +742,7 @@
    BOOST_REQUIRE_EQUAL( true, get_voter_info( "bob111111111" ).is_null() );
 
    //bob111111111 should not be able to unstake what was staked by alice1111111
-<<<<<<< HEAD
-   BOOST_REQUIRE_EQUAL( error("condition: assertion failed: insufficient staked cpu bandwidth"),
-=======
-   BOOST_REQUIRE_EQUAL( wasm_assert_msg("unable to find key"),
->>>>>>> 734804ef
+   BOOST_REQUIRE_EQUAL( wasm_assert_msg("insufficient staked cpu bandwidth"),
                         unstake( "bob111111111", core_from_string("0.0000"), core_from_string("10.0000") )
 
    );
