--- conflicted
+++ resolved
@@ -645,40 +645,23 @@
 
 
 BOOST_FIXTURE_TEST_CASE( stake_negative, eosio_system_tester ) try {
-<<<<<<< HEAD
-   issue( "alice1111111", "1000.0000 EOS",  config::system_account_name );
+   issue( "alice1111111", core_from_string("1000.0000"),  config::system_account_name );
 
    BOOST_REQUIRE_EQUAL( wasm_assert_msg("must stake a positive amount"),
-                        stake( "alice1111111", "-0.0001 EOS", "0.0000 EOS" )
+                        stake( "alice1111111", core_from_string("-0.0001"), core_from_string("0.0000") )
    );
 
    BOOST_REQUIRE_EQUAL( wasm_assert_msg("must stake a positive amount"),
-                        stake( "alice1111111", "0.0000 EOS", "-0.0001 EOS" )
+                        stake( "alice1111111", core_from_string("0.0000"), core_from_string("-0.0001") )
    );
 
    BOOST_REQUIRE_EQUAL( wasm_assert_msg("must stake a positive amount"),
-                        stake( "alice1111111", "00.0000 EOS", "00.0000 EOS" )
+                        stake( "alice1111111", core_from_string("00.0000"), core_from_string("00.0000") )
    );
 
    BOOST_REQUIRE_EQUAL( wasm_assert_msg("must stake a positive amount"),
-                        stake( "alice1111111", "0.0000 EOS", "00.0000 EOS" )
-=======
-   issue( "alice1111111", core_from_string("1000.0000"),  config::system_account_name );
-   BOOST_REQUIRE_EQUAL( error("condition: assertion failed: must stake a positive amount"),
-                        stake( "alice1111111", core_from_string("-0.0001"), core_from_string("0.0000") )
-   );
-
-   BOOST_REQUIRE_EQUAL( error("condition: assertion failed: must stake a positive amount"),
-                        stake( "alice1111111", core_from_string("0.0000"), core_from_string("-0.0001") )
-   );
-
-   BOOST_REQUIRE_EQUAL( error("condition: assertion failed: must stake a positive amount"),
-                        stake( "alice1111111", core_from_string("00.0000"), core_from_string("00.0000") )
-   );
-
-   BOOST_REQUIRE_EQUAL( error("condition: assertion failed: must stake a positive amount"),
                         stake( "alice1111111", core_from_string("0.0000"), core_from_string("00.0000") )
->>>>>>> 26293964
+
    );
 
    BOOST_REQUIRE_EQUAL( true, get_voter_info( "alice1111111" ).is_null() );
@@ -696,31 +679,19 @@
    wdump((vinfo));
    REQUIRE_MATCHING_OBJECT( voter( "alice1111111", core_from_string("300.0002") ), get_voter_info( "alice1111111" ) );
 
-<<<<<<< HEAD
+
    BOOST_REQUIRE_EQUAL( wasm_assert_msg("must unstake a positive amount"),
-                        unstake( "alice1111111", "bob111111111", "-1.0000 EOS", "0.0000 EOS" )
+                        unstake( "alice1111111", "bob111111111", core_from_string("-1.0000"), core_from_string("0.0000") )
    );
 
    BOOST_REQUIRE_EQUAL( wasm_assert_msg("must unstake a positive amount"),
-                        unstake( "alice1111111", "bob111111111", "0.0000 EOS", "-1.0000 EOS" )
+                        unstake( "alice1111111", "bob111111111", core_from_string("0.0000"), core_from_string("-1.0000") )
    );
 
    //unstake all zeros
    BOOST_REQUIRE_EQUAL( wasm_assert_msg("must unstake a positive amount"),
-                        unstake( "alice1111111", "bob111111111", "0.0000 EOS", "0.0000 EOS" )
-=======
-   BOOST_REQUIRE_EQUAL( error("condition: assertion failed: must unstake a positive amount"),
-                        unstake( "alice1111111", "bob111111111", core_from_string("-1.0000"), core_from_string("0.0000") )
-   );
-
-   BOOST_REQUIRE_EQUAL( error("condition: assertion failed: must unstake a positive amount"),
-                        unstake( "alice1111111", "bob111111111", core_from_string("0.0000"), core_from_string("-1.0000") )
-   );
-
-   //unstake all zeros
-   BOOST_REQUIRE_EQUAL( error("condition: assertion failed: must unstake a positive amount"),
                         unstake( "alice1111111", "bob111111111", core_from_string("0.0000"), core_from_string("0.0000") )
->>>>>>> 26293964
+
    );
 
 } FC_LOG_AND_RETHROW()
@@ -737,23 +708,15 @@
    BOOST_REQUIRE_EQUAL( core_from_string("700.0000"), get_balance( "alice1111111" ) );
 
    //trying to unstake more net bandwith than at stake
-<<<<<<< HEAD
+
    BOOST_REQUIRE_EQUAL( wasm_assert_msg("insufficient staked net bandwidth"),
-                        unstake( "alice1111111", "200.0001 EOS", "0.0000 EOS" )
+                        unstake( "alice1111111", core_from_string("200.0001"), core_from_string("0.0000") )
    );
 
    //trying to unstake more cpu bandwith than at stake
    BOOST_REQUIRE_EQUAL( wasm_assert_msg("insufficient staked cpu bandwidth"),
-                        unstake( "alice1111111", "0.0000 EOS", "100.0001 EOS" )
-=======
-   BOOST_REQUIRE_EQUAL( error("condition: assertion failed: insufficient staked net bandwidth"),
-                        unstake( "alice1111111", core_from_string("200.0001"), core_from_string("0.0000") )
-   );
-
-   //trying to unstake more cpu bandwith than at stake
-   BOOST_REQUIRE_EQUAL( error("condition: assertion failed: insufficient staked cpu bandwidth"),
                         unstake( "alice1111111", core_from_string("0.0000"), core_from_string("100.0001") )
->>>>>>> 26293964
+
    );
 
    //check that nothing has changed
@@ -779,13 +742,9 @@
    BOOST_REQUIRE_EQUAL( true, get_voter_info( "bob111111111" ).is_null() );
 
    //bob111111111 should not be able to unstake what was staked by alice1111111
-<<<<<<< HEAD
    BOOST_REQUIRE_EQUAL( wasm_assert_msg("unable to find key"),
-                        unstake( "bob111111111", "0.0000 EOS", "10.0000 EOS" )
-=======
-   BOOST_REQUIRE_EQUAL( error("condition: assertion failed: unable to find key"),
                         unstake( "bob111111111", core_from_string("0.0000"), core_from_string("10.0000") )
->>>>>>> 26293964
+
    );
 
    issue( "carol1111111", core_from_string("1000.0000"),  config::system_account_name );
@@ -797,21 +756,14 @@
    REQUIRE_MATCHING_OBJECT( voter( "carol1111111", core_from_string("30.0000") ), get_voter_info( "carol1111111" ) );
 
    //alice1111111 should not be able to unstake money staked by carol1111111
-<<<<<<< HEAD
+
    BOOST_REQUIRE_EQUAL( wasm_assert_msg("insufficient staked net bandwidth"),
-                        unstake( "alice1111111", "bob111111111", "2001.0000 EOS", "1.0000 EOS" )
+                        unstake( "alice1111111", "bob111111111", core_from_string("2001.0000"), core_from_string("1.0000") )
    );
 
    BOOST_REQUIRE_EQUAL( wasm_assert_msg("insufficient staked cpu bandwidth"),
-                        unstake( "alice1111111", "bob111111111", "1.0000 EOS", "101.0000 EOS" )
-=======
-   BOOST_REQUIRE_EQUAL( error("condition: assertion failed: insufficient staked net bandwidth"),
-                        unstake( "alice1111111", "bob111111111", core_from_string("2001.0000"), core_from_string("1.0000") )
-   );
-
-   BOOST_REQUIRE_EQUAL( error("condition: assertion failed: insufficient staked cpu bandwidth"),
                         unstake( "alice1111111", "bob111111111", core_from_string("1.0000"), core_from_string("101.0000") )
->>>>>>> 26293964
+
    );
 
    total = get_total_stake( "bob111111111" );
@@ -2153,16 +2105,11 @@
    BOOST_REQUIRE_EQUAL(0, get_producer_info( producer_names.front() )["total_votes"].as<double>());
    BOOST_REQUIRE_EQUAL(0, get_producer_info( producer_names.back() )["total_votes"].as<double>());
 
-<<<<<<< HEAD
-   transfer(config::system_account_name, "producvotera", "200000000.0000 EOS", config::system_account_name);
-
-   BOOST_REQUIRE_EQUAL(success(), stake("producvotera", "70000000.0000 EOS", "70000000.0000 EOS"));
-=======
 
    transfer(config::system_account_name, "producvotera", core_from_string("200000000.0000"), config::system_account_name);
-   
-   BOOST_REQUIRE_EQUAL(success(), stake("producvotera", core_from_string("70000000.0000"), core_from_string("70000000.0000")));
->>>>>>> 26293964
+
+   BOOST_REQUIRE_EQUAL(success(), stake("producvotera", core_from_string("70000000.0000"), core_from_string("70000000.0000") ));
+
    BOOST_REQUIRE_EQUAL(success(), push_action(N(producvotera), N(voteproducer), mvo()
                                                 ("voter",  "producvotera")
                                                 ("proxy", name(0).to_string())
@@ -2360,15 +2307,11 @@
    BOOST_REQUIRE_EQUAL( success(), regproducer( "carol1111111", 1) );
 
    //bob111111111 chooses alice1111111 as a proxy
-<<<<<<< HEAD
-   issue( "bob111111111", "1000.0000 EOS",  config::system_account_name );
-   BOOST_REQUIRE_EQUAL( success(), stake( "bob111111111", "100.0002 EOS", "50.0001 EOS" ) );
-   BOOST_REQUIRE_EQUAL( wasm_assert_msg("cannot vote for producers and proxy at same time"),
-=======
+
    issue( "bob111111111", core_from_string("1000.0000"),  config::system_account_name );
    BOOST_REQUIRE_EQUAL( success(), stake( "bob111111111", core_from_string("100.0002"), core_from_string("50.0001") ) );
-   BOOST_REQUIRE_EQUAL( error("condition: assertion failed: cannot vote for producers and proxy at same time"),
->>>>>>> 26293964
+   BOOST_REQUIRE_EQUAL( wasm_assert_msg("cannot vote for producers and proxy at same time"),
+
                         push_action( N(bob111111111), N(voteproducer), mvo()
                                      ("voter",  "bob111111111")
                                      ("proxy", "alice1111111" )
@@ -2472,15 +2415,11 @@
                         )
    );
    //proxy should not be able to use a proxy
-<<<<<<< HEAD
-   issue( "bob111111111", "1000.0000 EOS",  config::system_account_name );
-   BOOST_REQUIRE_EQUAL( success(), stake( "bob111111111", "100.0002 EOS", "50.0001 EOS" ) );
-   BOOST_REQUIRE_EQUAL( wasm_assert_msg( "account registered as a proxy is not allowed to use a proxy" ),
-=======
+
    issue( "bob111111111", core_from_string("1000.0000"),  config::system_account_name );
    BOOST_REQUIRE_EQUAL( success(), stake( "bob111111111", core_from_string("100.0002"), core_from_string("50.0001") ) );
-   BOOST_REQUIRE_EQUAL( error( "condition: assertion failed: account registered as a proxy is not allowed to use a proxy" ),
->>>>>>> 26293964
+   BOOST_REQUIRE_EQUAL( wasm_assert_msg( "account registered as a proxy is not allowed to use a proxy" ),
+
                         push_action( N(bob111111111), N(voteproducer), mvo()
                                      ("voter",  "bob111111111")
                                      ("proxy", "alice1111111" )
